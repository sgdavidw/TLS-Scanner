--- conflicted
+++ resolved
@@ -15,15 +15,10 @@
         </File>    
     </Appenders>
     <Loggers>
-<<<<<<< HEAD
         
         <Logger name="ConsoleLogger" level="INFO" additivity="false">
              <AppenderRef ref="Direct"/>
         </Logger> 
-=======
-        <Logger name="DirectLogger" level="ERROR" additivity="false">
-        </Logger>
->>>>>>> 9ebdf643
         
         <Logger name="de.rub.nds.tlsattacker.core.protocol.handler" level="ERROR"/>
         <Logger name="de.rub.nds.tlsattacker.core.protocol.message" level="ERROR"/>
