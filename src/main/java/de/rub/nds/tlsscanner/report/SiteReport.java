--- conflicted
+++ resolved
@@ -21,12 +21,9 @@
 import de.rub.nds.tlsattacker.core.https.header.HttpsHeader;
 import de.rub.nds.tlsscanner.constants.GcmPattern;
 import de.rub.nds.tlsscanner.constants.ProbeType;
-<<<<<<< HEAD
 import de.rub.nds.tlsscanner.probe.handshakeSimulation.SimulatedClient;
-=======
 import de.rub.nds.tlsscanner.constants.ScannerDetail;
 import de.rub.nds.tlsscanner.probe.mac.CheckPattern;
->>>>>>> 41ae8310
 import de.rub.nds.tlsscanner.probe.certificate.CertificateReport;
 import de.rub.nds.tlsscanner.report.result.VersionSuiteListPair;
 import de.rub.nds.tlsscanner.report.result.hpkp.HpkpPin;
@@ -217,10 +214,9 @@
     private List<HpkpPin> reportOnlyHpkpPins;
     //NoColor Flag
     private boolean noColor = false;
-<<<<<<< HEAD
     
     //Detailed Flag
-    private int detailLevel = 1;
+    private int detailLevel = 3;
     
     //Handshake Simulation
     private int handshakeSuccessfulCounter = 0;
@@ -229,19 +225,11 @@
     private int connectionInsecureCounter = 0;
     private List<SimulatedClient> simulatedClientList = null;
     
-    public SiteReport(String host, List<ProbeType> probeTypeList, boolean noColor, int detailLevel) {
-        this.host = host;
-        this.probeTypeList = probeTypeList;
-        this.noColor = noColor;
-        this.detailLevel = detailLevel;
-=======
-
     public SiteReport(String host, List<ProbeType> probeTypeList, boolean noColor) {
         this.host = host;
         this.probeTypeList = probeTypeList;
         this.noColor = noColor;
         performanceList = new LinkedList<>();
->>>>>>> 41ae8310
     }
 
     public String getHost() {
@@ -1343,27 +1331,15 @@
     public void setConnectionInsecureCounter(int connectionInsecureCounter) {
         this.connectionInsecureCounter = connectionInsecureCounter;
     }
-<<<<<<< HEAD
     
-    public String getFullReport() {        
-        return new SiteReportPrinter(this).getFullReport();
-=======
-
     public String getFullReport(ScannerDetail detail) {
         return new SiteReportPrinter(this, detail).getFullReport();
->>>>>>> 41ae8310
     }
 
     @Override
     public String toString() {
         return getFullReport(ScannerDetail.NORMAL);
     }
-<<<<<<< HEAD
-=======
-
-    public List<ProbeType> getProbeTypeList() {
-        return probeTypeList;
-    }
 
     public CheckPattern getMacCheckPatternFinished() {
         return macCheckPatternFinished;
@@ -1468,5 +1444,4 @@
     public void setSupportsHpkpReportOnly(Boolean supportsHpkpReportOnly) {
         this.supportsHpkpReportOnly = supportsHpkpReportOnly;
     }
->>>>>>> 41ae8310
 }