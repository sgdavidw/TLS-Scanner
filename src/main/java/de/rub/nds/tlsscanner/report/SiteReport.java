--- conflicted
+++ resolved
@@ -185,405 +185,6 @@
         return host;
     }
 
-<<<<<<< HEAD
-    public String getStringReport() {
-        StringBuilder builder = new StringBuilder();
-        builder.append("Report for ");
-        builder.append(host);
-        builder.append("\n");
-        if (serverIsAlive == Boolean.FALSE) {
-            builder.append("Cannot reach the Server. Is it online?");
-            return builder.toString();
-        }
-        if (supportsSslTls == Boolean.FALSE) {
-            builder.append("Server does not seem to support SSL / TLS");
-            return builder.toString();
-        }
-        
-        appendProtocolVersions(builder);
-        appendCipherSuites(builder);
-        appendExtensions(builder);
-        appendCompressions(builder);
-        appendIntolerances(builder);
-        appendAttackVulnerabilities(builder);
-        appendGcm(builder);
-        appendRfc(builder);
-        appendCertificate(builder);
-        appendSession(builder);
-        appendRenegotiation(builder);
-        return builder.toString();
-    }
-
-    private StringBuilder appendRfc(StringBuilder builder) {
-        builder.append("----------RFC----------\n");
-        prettyAppendRedOnFailure(builder, "Checks MAC", checksMac);
-        prettyAppendRedOnFailure(builder, "Checks Finished", checksFinished);
-        return builder;
-    }
-
-    private StringBuilder appendRenegotiation(StringBuilder builder) {
-        builder.append("----------Renegotiation & SCSV----------\n");
-        prettyAppendYellowOnSuccess(builder, "Clientside Secure", supportsClientSideSecureRenegotiation);
-        prettyAppendRedOnSuccess(builder, "Clientside Insecure", supportsClientSideInsecureRenegotiation);
-        prettyAppendRedOnFailure(builder, "SCSV Fallback", tlsFallbackSCSVsupported);
-        return builder;
-    }
-
-    private StringBuilder appendCertificate(StringBuilder builder) {
-        if (certificateReports != null && !certificateReports.isEmpty()) {
-            builder.append("----------Certificates----------\n");
-            for (CertificateReport report : certificateReports) {
-                builder.append(report.toString()).append("\n");
-            }
-            builder.append("----------Certificate Checks----------\n");
-            prettyAppendRedOnSuccess(builder, "Expired Certificates", certificateExpired);
-            prettyAppendRedOnSuccess(builder, "Not yet Valid Certificates", certificateNotYetValid);
-            prettyAppendRedOnSuccess(builder, "Weak Hash Algorithms", certificateHasWeakHashAlgorithm);
-            prettyAppendRedOnSuccess(builder, "Weak Signature Algorithms", certificateHasWeakSignAlgorithm);
-            prettyAppendRedOnFailure(builder, "Matches Domain", certificateMachtesDomainName);
-            prettyAppendGreenOnSuccess(builder, "Only Trusted", certificateIsTrusted);
-            prettyAppendRedOnFailure(builder, "Contains Blacklisted", certificateKeyIsBlacklisted);
-        }
-        return builder;
-    }
-
-    private StringBuilder appendSession(StringBuilder builder) {
-        builder.append("----------Session----------\n");
-        prettyAppendYellowOnFailure(builder, "Supports Session resumption", supportsSessionIds);
-        prettyAppendYellowOnFailure(builder, "Supports Session Tickets", supportsSessionTicket);
-        prettyAppend(builder, "Session Ticket Hint:" + sessionTicketLengthHint);
-        prettyAppendYellowOnFailure(builder, "Session Ticket Rotation", sessionTicketGetsRotated);
-        prettyAppendRedOnFailure(builder, "Ticketbleed", vulnerableTicketBleed);
-        return builder;
-    }
-
-    private StringBuilder appendGcm(StringBuilder builder) {
-        builder.append("----------GCM----------\n");
-        prettyAppendRedOnFailure(builder, "GCM Nonce reuse", gcmReuse);
-        if (gcmPattern == null) {
-            prettyAppend(builder, "GCM Pattern: Unknown");
-        } else if (gcmPattern == GcmPattern.AKWARD) {
-            prettyAppendYellow(builder, "GCM Pattern: " + gcmPattern.name());
-        } else if (gcmPattern == GcmPattern.INCREMENTING) {
-            prettyAppendGreen(builder, "GCM Pattern: " + gcmPattern.name());
-        } else if (gcmPattern == GcmPattern.RANDOM) {
-            prettyAppendGreen(builder, "GCM Pattern: " + gcmPattern.name());
-        } else if (gcmPattern == GcmPattern.REPEATING) {
-            prettyAppendRed(builder, "GCM Pattern: " + gcmPattern.name());
-        } else {
-            prettyAppend(builder, "GCM Pattern: " + gcmPattern.name());
-        }
-        prettyAppendRedOnFailure(builder, "GCM Check", gcmCheck);
-        return builder;
-    }
-
-    private StringBuilder appendIntolerances(StringBuilder builder) {
-        builder.append("----------Intolerances----------\n");
-        prettyAppendRedOnFailure(builder, "Version", versionIntolerance);
-        prettyAppendRedOnFailure(builder, "Ciphersuite", cipherSuiteIntolerance);
-        prettyAppendRedOnFailure(builder, "Extension", extensionIntolerance);
-        prettyAppendRedOnFailure(builder, "Groups", groupsIntolerance);
-        prettyAppendRedOnFailure(builder, "ClientHello Size", clientHelloSizeIntolerance);
-        prettyAppendRedOnFailure(builder, "Compression", compressionIntolerance);
-        prettyAppendRedOnFailure(builder, "Signature and Hash", signatureAndHashAlgorithmIntolerance);
-        prettyAppendRedOnFailure(builder, "Point Formats", pointFormatsIntolerance);
-        return builder;
-    }
-
-    private StringBuilder appendAttackVulnerabilities(StringBuilder builder) {
-        builder.append("----------Attack Vulnerabilities----------\n");
-        prettyAppendRedGreen(builder, "Padding Oracle", paddingOracleVulnerable);
-        prettyAppendRedGreen(builder, "Bleichenbacher", bleichenbacherVulnerable);
-        prettyAppendRedGreen(builder, "CRIME", crimeVulnerable);
-        prettyAppendRedGreen(builder, "Breach", breachVulnerable);
-        prettyAppendRedGreen(builder, "Invalid Curve", invalidCurveVulnerable);
-        prettyAppendRedGreen(builder, "Invalid Curve Ephemerals", invalidCurveEphermaralVulnerable);
-        prettyAppendRedGreen(builder, "SSL Poodle", poodleVulnerable);
-        prettyAppendRedGreen(builder, "TLS Poodle", tlsPoodleVulnerable);
-        prettyAppendRedGreen(builder, "CVE-20162107", cve20162107Vulnerable);
-        prettyAppendRedGreen(builder, "Logjam", logjamVulnerable);
-        prettyAppendRedGreen(builder, "Sweet 32", sweet32Vulnerable);
-        prettyAppendDrown(builder, "DROWN", drownVulnerable);
-        prettyAppendRedGreen(builder, "Lucky13", lucky13Vulnerable);
-        prettyAppendRedGreen(builder, "Heartbleed", heartbleedVulnerable);
-        prettyAppendEarlyCcs(builder, "EarlyCcs", earlyCcsVulnerable);
-        prettyAppendRedGreen(builder, "FREAK", freakVulnerable);
-        return builder;
-    }
-
-    private StringBuilder appendCipherSuites(StringBuilder builder) {
-        if (cipherSuites != null) {
-            builder.append("----------Supported Ciphersuites----------\n");
-            for (CipherSuite suite : cipherSuites) {
-                prettyPrintCipherSuite(builder, suite);
-            }
-
-            for (VersionSuiteListPair versionSuitePair : versionSuitePairs) {
-                builder.append("----------Supported in " + versionSuitePair.getVersion() + "----------\n");
-                for (CipherSuite suite : versionSuitePair.getCiphersuiteList()) {
-                    prettyPrintCipherSuite(builder, suite);
-                }
-            }
-            builder.append("----------Symmetric Supported----------\n");
-            prettyAppendRedOnSuccess(builder, "Null", supportsNullCiphers);
-            prettyAppendRedOnSuccess(builder, "Export", supportsExportCiphers);
-            prettyAppendRedOnSuccess(builder, "Anon", supportsAnonCiphers);
-            prettyAppendRedOnSuccess(builder, "DES", supportsDesCiphers);
-            prettyAppendYellowOnSuccess(builder, "SEED", supportsSeedCiphers);
-            prettyAppendYellowOnSuccess(builder, "IDEA", supportsIdeaCiphers);
-            prettyAppendRedOnSuccess(builder, "RC2", supportsRc2Ciphers);
-            prettyAppendRedOnSuccess(builder, "RC4", supportsRc4Ciphers);
-            prettyAppendYellowOnSuccess(builder, "3DES", supportsTrippleDesCiphers);
-            prettyAppend(builder, "AES", supportsAes);
-            prettyAppend(builder, "CAMELLIA", supportsCamellia);
-            prettyAppend(builder, "ARIA", supportsAria);
-            prettyAppendGreenOnSuccess(builder, "CHACHA20 POLY1305", supportsChacha);
-            builder.append("----------KeyExchange Supported----------\n");
-            prettyAppendYellowOnSuccess(builder, "RSA", supportsRsa);
-            prettyAppend(builder, "DH", supportsDh);
-            prettyAppend(builder, "ECDH", supportsEcdh);
-            prettyAppend(builder, "Static ECDH", supportsStaticEcdh);
-            prettyAppendYellowOnSuccess(builder, "GOST", supportsGost);
-            prettyAppend(builder, "SRP", supportsSrp);
-            prettyAppend(builder, "Kerberos", supportsKerberos);
-            prettyAppend(builder, "Plain PSK", supportsPskPlain);
-            prettyAppend(builder, "PSK RSA", supportsPskRsa);
-            prettyAppend(builder, "PSK DHE", supportsPskDhe);
-            prettyAppend(builder, "PSK ECDHE", supportsPskEcdhe);
-            prettyAppendYellowOnSuccess(builder, "Fortezza", supportsFortezza);
-            prettyAppendGreenOnSuccess(builder, "New Hope", supportsNewHope);
-            prettyAppendGreenOnSuccess(builder, "ECMQV", supportsEcmqv);
-            builder.append("----------Perfect Forward Secrecy----------\n");
-            prettyAppendGreenOnSuccess(builder, "Supports PFS", supportsPfsCiphers);
-            prettyAppendGreenOnSuccess(builder, "Prefers PFS", prefersPfsCiphers);
-            prettyAppendGreenOnSuccess(builder, "Supports Only PFS", supportsOnlyPfsCiphers);
-            builder.append("----------Cipher Types Supports----------\n");
-            prettyAppend(builder, "Stream", supportsStreamCiphers);
-            prettyAppend(builder, "Block", supportsBlockCiphers);
-            prettyAppendGreenOnSuccess(builder, "AEAD", supportsAeadCiphers);
-            builder.append("----------Ciphersuite General----------\n");
-            prettyAppendGreenRed(builder, "Enforces Ciphersuite ordering", enforcesCipherSuiteOrdering);
-        }
-        return builder;
-    }
-
-    private StringBuilder appendProtocolVersions(StringBuilder builder) {
-        if (versions != null) {
-            builder.append("----------Supported Protocol Versions----------\n");
-            for (ProtocolVersion version : versions) {
-                builder.append(version.name()).append("\n");
-            }
-            builder.append("----------Versions----------\n");
-            prettyAppendRedGreen(builder, "SSL 2.0", supportsSsl2);
-            prettyAppendRedGreen(builder, "SSL 3.0", supportsSsl3);
-            prettyAppendYellowOnFailure(builder, "TLS 1.0", supportsTls10);
-            prettyAppendYellowOnFailure(builder, "TLS 1.1", supportsTls11);
-            prettyAppendRedOnFailure(builder, "TLS 1.2", supportsTls12);
-            prettyAppendGreenOnSuccess(builder, "TLS 1.3", supportsTls13);
-            prettyAppendYellowOnSuccess(builder, "TLS 1.3 Draft 14", supportsTls13Draft14);
-            prettyAppendYellowOnSuccess(builder, "TLS 1.3 Draft 15", supportsTls13Draft15);
-            prettyAppendYellowOnSuccess(builder, "TLS 1.3 Draft 16", supportsTls13Draft16);
-            prettyAppendYellowOnSuccess(builder, "TLS 1.3 Draft 17", supportsTls13Draft17);
-            prettyAppendGreenOnSuccess(builder, "TLS 1.3 Draft 18", supportsTls13Draft18);
-            prettyAppendGreenOnSuccess(builder, "TLS 1.3 Draft 19", supportsTls13Draft19);
-            prettyAppendGreenOnSuccess(builder, "TLS 1.3 Draft 20", supportsTls13Draft20);
-            prettyAppendGreenOnSuccess(builder, "TLS 1.3 Draft 21", supportsTls13Draft21);
-            prettyAppendGreenOnSuccess(builder, "TLS 1.3 Draft 22", supportsTls13Draft22);
-            //prettyAppend(builder, "DTLS 1.0", supportsDtls10);
-            //prettyAppend(builder, "DTLS 1.2", supportsDtls10);
-            //prettyAppend(builder, "DTLS 1.3", supportsDtls13);
-        }
-        return builder;
-    }
-
-    private StringBuilder appendExtensions(StringBuilder builder) {
-        if (supportedExtensions != null) {
-            builder.append("----------Supported Extensions----------\n");
-            for (ExtensionType type : supportedExtensions) {
-                builder.append(type.name()).append("\n");
-            }
-        }
-        builder.append("----------Extensions----------\n");
-        prettyAppendYellowOnSuccess(builder, "Requires SNI", requiresSni);
-        prettyAppendGreenRed(builder, "Secure Renegotiation", supportsSecureRenegotiation);
-        prettyAppendGreenOnSuccess(builder, "Supports Extended Master Secret", supportsExtendedMasterSecret);
-        prettyAppendGreenOnSuccess(builder, "Supports Encrypt Then Mac", supportsEncryptThenMacSecret);
-        prettyAppendGreenOnSuccess(builder, "Supports Tokenbinding", supportsTokenbinding);
-        if (supportsTokenbinding == Boolean.TRUE) {
-            builder.append("----------Tokenbinding Versions----------\n");
-            for (TokenBindingVersion version : supportedTokenBindingVersion) {
-                builder.append(version.toString()).append("\n");
-            }
-            builder.append("----------Tokenbinding Key Paramters----------\n");
-            for (TokenBindingKeyParameters keyParameter : supportedTokenBindingKeyParameters) {
-                builder.append(keyParameter.toString()).append("\n");
-            }
-        }
-        appendGroups(builder);
-        appendSignatureAndHashAlgorithms(builder);
-        return builder;
-    }
-
-    private void prettyPrintCipherSuite(StringBuilder builder, CipherSuite suite) {
-        CipherSuiteGrade grade = CiphersuiteRater.getGrade(suite);
-        switch (grade) {
-            case GOOD:
-                prettyAppendGreen(builder, suite.name());
-                break;
-            case LOW:
-                prettyAppendRed(builder, suite.name());
-                break;
-            case MEDIUM:
-                prettyAppendYellow(builder, suite.name());
-                break;
-            case NONE:
-                prettyAppend(builder, suite.name());
-                break;
-            default:
-                prettyAppend(builder, suite.name());
-        }
-    }
-
-    private StringBuilder appendGroups(StringBuilder builder) {
-        if (supportedNamedGroups != null) {
-            builder.append("----------Supported Named Groups----------\n");
-            if (supportedNamedGroups.size() > 0) {
-                for (NamedGroup group : supportedNamedGroups) {
-                    builder.append(group.name()).append("\n");
-                }
-            } else {
-                builder.append("none\n");
-            }
-        }
-        return builder;
-    }
-
-    private StringBuilder appendSignatureAndHashAlgorithms(StringBuilder builder) {
-        if (supportedSignatureAndHashAlgorithms != null) {
-            builder.append("----------Supported Signature and Hash Algorithms----------\n");
-            if (supportedSignatureAndHashAlgorithms.size() > 0) {
-                for (SignatureAndHashAlgorithm algorithm : supportedSignatureAndHashAlgorithms) {
-                    prettyAppend(builder, algorithm.toString());
-                }
-            } else {
-                builder.append("none\n");
-            }
-        }
-        return builder;
-    }
-
-    private StringBuilder appendCompressions(StringBuilder builder) {
-        if (supportedCompressionMethods != null) {
-            builder.append("----------Supported Compressions----------\n");
-            for (CompressionMethod compression : supportedCompressionMethods) {
-                prettyAppend(builder, compression.name());
-            }
-        }
-        return builder;
-    }
-
-    private StringBuilder prettyAppend(StringBuilder builder, String value) {
-        return builder.append(value).append("\n");
-    }
-
-    private StringBuilder prettyAppend(StringBuilder builder, String name, Boolean value) {
-        return builder.append(name).append(": ").append(value == null ? "Unknown" : value).append("\n");
-    }
-
-    private StringBuilder prettyAppendObject(StringBuilder builder, String name, Object value) {
-        return builder.append(name).append(": ").append(value == null ? "Unknown" : value.toString()).append("\n");
-    }
-
-    private StringBuilder prettyAppendGreenOnSuccess(StringBuilder builder, String name, Boolean value) {
-        return builder.append(name).append(": ").append(value == null ? "Unknown" : (value == Boolean.TRUE ? AnsiColors.ANSI_GREEN + value + AnsiColors.ANSI_RESET : value)).append("\n");
-    }
-
-    private StringBuilder prettyAppendGreenOnFailure(StringBuilder builder, String name, Boolean value) {
-        return builder.append(name).append(": ").append(value == null ? "Unknown" : (value == Boolean.TRUE ? value : AnsiColors.ANSI_GREEN + value + AnsiColors.ANSI_RESET)).append("\n");
-    }
-
-    private StringBuilder prettyAppendRedOnSuccess(StringBuilder builder, String name, Boolean value) {
-        return builder.append(name).append(": ").append(value == null ? "Unknown" : (value == Boolean.TRUE ? AnsiColors.ANSI_RED + value + AnsiColors.ANSI_RESET : value)).append("\n");
-    }
-
-    private StringBuilder prettyAppendRedOnFailure(StringBuilder builder, String name, Boolean value) {
-        return builder.append(name).append(": ").append(value == null ? "Unknown" : (value == Boolean.TRUE ? value : AnsiColors.ANSI_RED + value + AnsiColors.ANSI_RESET)).append("\n");
-    }
-
-    private StringBuilder prettyAppendYellowOnFailure(StringBuilder builder, String name, Boolean value) {
-        return builder.append(name).append(": ").append(value == null ? "Unknown" : (value == Boolean.TRUE ? value : AnsiColors.ANSI_YELLOW + value + AnsiColors.ANSI_RESET)).append("\n");
-    }
-
-    private StringBuilder prettyAppendYellowOnSuccess(StringBuilder builder, String name, Boolean value) {
-        return builder.append(name).append(": ").append(value == null ? "Unknown" : (value == Boolean.TRUE ? AnsiColors.ANSI_YELLOW + value + AnsiColors.ANSI_RESET : value)).append("\n");
-    }
-
-    private StringBuilder prettyAppendGreenRed(StringBuilder builder, String name, Boolean value) {
-        return builder.append(name).append(": ").append(value == null ? "Unknown" : (value == Boolean.TRUE ? AnsiColors.ANSI_GREEN + value + AnsiColors.ANSI_RESET : AnsiColors.ANSI_RED + value + AnsiColors.ANSI_RESET)).append("\n");
-    }
-
-    private StringBuilder prettyAppendRedGreen(StringBuilder builder, String name, Boolean value) {
-        return builder.append(name).append(": ").append(value == null ? "Unknown" : (value == Boolean.TRUE ? AnsiColors.ANSI_RED + value + AnsiColors.ANSI_RESET : AnsiColors.ANSI_GREEN + value + AnsiColors.ANSI_RESET)).append("\n");
-    }
-
-    private StringBuilder prettyAppendYellow(StringBuilder builder, String value) {
-        return builder.append(AnsiColors.ANSI_YELLOW + value + AnsiColors.ANSI_RESET).append("\n");
-    }
-
-    private StringBuilder prettyAppendRed(StringBuilder builder, String value) {
-        return builder.append(AnsiColors.ANSI_RED + value + AnsiColors.ANSI_RESET).append("\n");
-    }
-
-    private StringBuilder prettyAppendGreen(StringBuilder builder, String value) {
-        return builder.append(AnsiColors.ANSI_GREEN + value + AnsiColors.ANSI_RESET).append("\n");
-    }
-
-    private void prettyAppendDrown(StringBuilder builder, String testName, DrownVulnerabilityType drownVulnerable) {
-        builder.append(testName).append(": ");
-        if (drownVulnerable == null) {
-            prettyAppend(builder, null);
-            return;
-        }
-        switch (drownVulnerable) {
-            case FULL:
-                prettyAppendRed(builder, "true - fully exploitable");
-                break;
-            case SSL2:
-                prettyAppendRed(builder, "true - SSL 2 supported!");
-                break;
-            case NONE:
-                prettyAppendGreen(builder, "false");
-                break;
-            case UNKNOWN:
-                prettyAppend(builder, null);
-                break;
-        }
-    }
-
-    private void prettyAppendEarlyCcs(StringBuilder builder, String testName, EarlyCcsVulnerabilityType earlyCcsVulnerable) {
-        builder.append(testName).append(": ");
-        if (earlyCcsVulnerable == null) {
-            prettyAppend(builder, "null");
-            return;
-        }
-        switch (earlyCcsVulnerable) {
-            case VULN_EXPLOITABLE:
-                prettyAppendRed(builder, "true - exploitable");
-                break;
-            case VULN_NOT_EXPLOITABLE:
-                prettyAppendRed(builder, "true - probably not exploitable");
-                break;
-            case NOT_VULNERABLE:
-                prettyAppendGreen(builder, "false");
-                break;
-            case UNKNOWN:
-                prettyAppend(builder, "null");
-                break;
-        }
-    }
-
-=======
->>>>>>> 3f293f3c
     public Boolean getRequiresSni() {
         return requiresSni;
     }
