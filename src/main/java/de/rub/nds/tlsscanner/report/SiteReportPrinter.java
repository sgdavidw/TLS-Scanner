/**
 * TLS-Scanner - A TLS configuration and analysis tool based on TLS-Attacker.
 *
 * Copyright 2017-2019 Ruhr University Bochum / Hackmanit GmbH
 *
 * Licensed under Apache License 2.0
 * http://www.apache.org/licenses/LICENSE-2.0
 */
package de.rub.nds.tlsscanner.report;

import de.rub.nds.tlsattacker.attacks.constants.DrownVulnerabilityType;
import de.rub.nds.tlsattacker.attacks.constants.EarlyCcsVulnerabilityType;
import static de.rub.nds.tlsattacker.attacks.constants.EarlyCcsVulnerabilityType.NOT_VULNERABLE;
import static de.rub.nds.tlsattacker.attacks.constants.EarlyCcsVulnerabilityType.VULN_EXPLOITABLE;
import static de.rub.nds.tlsattacker.attacks.constants.EarlyCcsVulnerabilityType.VULN_NOT_EXPLOITABLE;
import de.rub.nds.tlsattacker.attacks.padding.VectorResponse;
import de.rub.nds.tlsattacker.attacks.pkcs1.VectorFingerprintPair;
import de.rub.nds.tlsattacker.attacks.util.response.EqualityError;
import de.rub.nds.tlsattacker.core.constants.AlgorithmResolver;
import de.rub.nds.tlsattacker.core.constants.CipherSuite;
import de.rub.nds.tlsattacker.core.constants.CompressionMethod;
import de.rub.nds.tlsattacker.core.constants.ExtensionType;
import de.rub.nds.tlsattacker.core.constants.HashAlgorithm;
import de.rub.nds.tlsattacker.core.constants.NamedGroup;
import de.rub.nds.tlsattacker.core.constants.ProtocolVersion;
import de.rub.nds.tlsattacker.core.constants.SignatureAndHashAlgorithm;
import de.rub.nds.tlsattacker.core.constants.TokenBindingKeyParameters;
import de.rub.nds.tlsattacker.core.constants.TokenBindingVersion;
import de.rub.nds.tlsattacker.core.https.header.HttpsHeader;
import de.rub.nds.tlsattacker.core.protocol.message.ProtocolMessage;
import de.rub.nds.tlsattacker.core.workflow.action.ReceivingAction;
import de.rub.nds.tlsscanner.constants.AnsiColor;
import de.rub.nds.tlsscanner.constants.CipherSuiteGrade;
import de.rub.nds.tlsscanner.probe.handshakeSimulation.SimulatedClientResult;
import de.rub.nds.tlsscanner.constants.ScannerDetail;
import de.rub.nds.tlsscanner.probe.certificate.CertificateChain;
import de.rub.nds.tlsscanner.probe.certificate.CertificateIssue;
import de.rub.nds.tlsscanner.probe.mac.CheckPattern;
import de.rub.nds.tlsscanner.probe.certificate.CertificateReport;
import de.rub.nds.tlsscanner.probe.padding.KnownPaddingOracleVulnerability;
import de.rub.nds.tlsscanner.probe.padding.PaddingOracleStrength;
import de.rub.nds.tlsscanner.report.after.prime.CommonDhValues;
import de.rub.nds.tlsscanner.probe.handshakeSimulation.ConnectionInsecure;
import de.rub.nds.tlsscanner.probe.handshakeSimulation.HandshakeFailureReasons;
import de.rub.nds.tlsscanner.rating.PropertyResultRatingInfluencer;
import de.rub.nds.tlsscanner.rating.PropertyResultRecommendation;
import de.rub.nds.tlsscanner.rating.Recommendation;
import de.rub.nds.tlsscanner.rating.ScoreReport;
import de.rub.nds.tlsscanner.rating.SiteReportRater;
import de.rub.nds.tlsscanner.rating.TestResult;
import de.rub.nds.tlsscanner.report.result.VersionSuiteListPair;
import de.rub.nds.tlsscanner.report.result.bleichenbacher.BleichenbacherTestResult;
import de.rub.nds.tlsscanner.report.result.hpkp.HpkpPin;
import de.rub.nds.tlsscanner.report.result.paddingoracle.PaddingOracleCipherSuiteFingerprint;
import de.rub.nds.tlsscanner.report.result.statistics.RandomEvaluationResult;
import org.apache.logging.log4j.LogManager;
import org.apache.logging.log4j.Logger;
import java.util.Date;
import java.util.List;
import java.util.Objects;
import java.util.concurrent.TimeUnit;
import javax.xml.bind.JAXBException;

public class SiteReportPrinter {

    private static final Logger LOGGER = LogManager.getLogger();

    private final SiteReport report;
    private final ScannerDetail detail;
    private final boolean withColour;
    private int depth;

    private final String hsClientFormat = "%-28s";
    private final String hsVersionFormat = "%-14s";
    private final String hsCiphersuiteFormat = "%-52s";
    private final String hsForwardSecrecyFormat = "%-19s";
    private final String hsKeyLengthFormat = "%-17s";
    private final PrintingScheme scheme;
    private final boolean printColorful;

<<<<<<< HEAD
    public SiteReportPrinter(SiteReport report, ScannerDetail detail, boolean withColour) {
        this.report = report;
        this.detail = detail;
        depth = 0;
        this.withColour = withColour;
=======
    public SiteReportPrinter(SiteReport report, ScannerDetail detail, boolean printColorful) {
        this.report = report;
        this.detail = detail;
        depth = 0;
        this.printColorful = printColorful;
        scheme = PrintingScheme.getDefaultPrintingScheme(printColorful);
    }

    public SiteReportPrinter(SiteReport report, ScannerDetail detail, PrintingScheme scheme, boolean printColorful) {
        this.report = report;
        this.detail = detail;
        depth = 0;
        this.scheme = scheme;
        this.printColorful = printColorful;
>>>>>>> a0b0e5ac
    }

    public String getFullReport() {
        StringBuilder builder = new StringBuilder();
        builder.append("Report for ");
        builder.append(report.getHost());
        builder.append("\n");
        if (report.getServerIsAlive() == Boolean.FALSE) {
            builder.append("Cannot reach the Server. Is it online?");
            return builder.toString();
        }
        if (report.getSupportsSslTls() == Boolean.FALSE) {
            builder.append("Server does not seem to support SSL / TLS on the scanned port");
            return builder.toString();
        }

        appendProtocolVersions(builder);
        appendCipherSuites(builder);
        appendExtensions(builder);
        appendCompressions(builder);
        appendIntolerances(builder);
        appendAttackVulnerabilities(builder);
        appendBleichenbacherResults(builder);
        appendPaddingOracleResults(builder);
        //appendGcm(builder);
        appendRfc(builder);
        appendCertificate(builder);
        appendSession(builder);
        appendRenegotiation(builder);
        appendHandshakeSimulation(builder);
        appendHttps(builder);
        appendRandom(builder);
        appendPublicKeyIssues(builder);
        appendScoringResults(builder);
        appendRecommendations(builder);
        for (PerformanceData data : report.getPerformanceList()) {
            LOGGER.debug("Type: " + data.getType() + "   Start: " + data.getStarttime() + "    Stop: " + data.getStoptime());
        }
        return builder.toString();
    }

    private StringBuilder appendHandshakeSimulation(StringBuilder builder) {
        if (report.getSimulatedClientList() != null) {
            appendHsNormal(builder);
            if (detail == ScannerDetail.DETAILED) {
                appendHandshakeSimulationTable(builder);
            } else if (detail == ScannerDetail.ALL) {
                appendHandshakeSimulationTable(builder);
                appendHandshakeSimulationDetails(builder);
            }
        }
        return builder;
    }

    private StringBuilder appendHsNormal(StringBuilder builder) {
        prettyAppendHeading(builder, "Handshake Simulation - Overview");
        prettyAppend(builder, "Tested Clients", Integer.toString(report.getSimulatedClientList().size()));
        builder.append("\n");
        String identifier;
        identifier = "Handshakes - Successful";
        if (report.getHandshakeSuccessfulCounter() == 0) {
            prettyAppend(builder, identifier, Integer.toString(report.getHandshakeSuccessfulCounter()), AnsiColor.RED);
        } else {
            prettyAppend(builder, identifier, Integer.toString(report.getHandshakeSuccessfulCounter()), AnsiColor.GREEN);
        }
        identifier = "Handshakes - Failed";
        if (report.getHandshakeFailedCounter() == 0) {
            prettyAppend(builder, identifier, Integer.toString(report.getHandshakeFailedCounter()), AnsiColor.GREEN);
        } else {
            prettyAppend(builder, identifier, Integer.toString(report.getHandshakeFailedCounter()), AnsiColor.RED);
        }
        builder.append("\n");
        return builder;
    }

    private StringBuilder appendHandshakeSimulationTable(StringBuilder builder) {
        prettyAppendHeading(builder, "Handshake Simulation");
        int counter = 0;
        appendHandshakeSimulationTableRowHeading(builder, "Client", "Version", "Ciphersuite", "Forward Secrecy", "Server Public Key");
        builder.append("\n");
        for (SimulatedClientResult simulatedClient : report.getSimulatedClientList()) {
            if (detail.isGreaterEqualTo(ScannerDetail.DETAILED) || simulatedClient.getTlsClientConfig().isDefaultVersion()) {
                if (simulatedClient.getHandshakeSuccessful()) {
                    appendHandshakeTableRowSuccessful(builder, simulatedClient);
                    counter++;
                } else {
                    appendHandshakeTableRowFailed(builder, simulatedClient);
                    counter++;
                }
            }
        }

        if (counter == 0) {
            prettyAppend(builder, "-");
        }
        return builder;
    }

    private StringBuilder appendHandshakeSimulationTableRowHeading(StringBuilder builder, String tlsClient, String tlsVersion,
            String ciphersuite, String forwardSecrecy, String keyLength) {
        builder.append(String.format(hsClientFormat, tlsClient));
        builder.append(String.format("| " + hsVersionFormat, tlsVersion));
        builder.append(String.format("| " + hsCiphersuiteFormat, ciphersuite));
        builder.append(String.format("| " + hsForwardSecrecyFormat, forwardSecrecy));
        builder.append(String.format("| " + hsKeyLengthFormat, keyLength));
        builder.append("\n");
        return builder;
    }

    private StringBuilder appendHandshakeTableRowSuccessful(StringBuilder builder, SimulatedClientResult simulatedClient) {
        String clientName = simulatedClient.getTlsClientConfig().getType() + ":" + simulatedClient.getTlsClientConfig().getVersion();
        builder.append(getClientColor(clientName, simulatedClient.getConnectionInsecure(), simulatedClient.getConnectionRfc7918Secure()));
        builder.append("| ").append(getProtocolVersionColor(simulatedClient.getSelectedProtocolVersion(), hsVersionFormat));
        builder.append("| ").append(getCipherSuiteColor(simulatedClient.getSelectedCiphersuite(), hsCiphersuiteFormat));
        builder.append("| ").append(getForwardSecrecyColor(simulatedClient.getForwardSecrecy()));
        builder.append("| ").append(getServerPublicKeyParameterColor(simulatedClient));
        builder.append("\n");
        return builder;
    }

    private StringBuilder appendHandshakeTableRowFailed(StringBuilder builder, SimulatedClientResult simulatedClient) {
        String clientName = simulatedClient.getTlsClientConfig().getType() + ":" + simulatedClient.getTlsClientConfig().getVersion();
        builder.append(String.format("%s", getRedString(clientName, hsClientFormat)));
        if (!simulatedClient.getFailReasons().isEmpty()) {
            for (HandshakeFailureReasons reason : simulatedClient.getFailReasons()) {
                builder.append(String.format("| %s", getRedString(reason.getReason(), hsVersionFormat)));
            }
        } else {
            ReceivingAction action = simulatedClient.getState().getWorkflowTrace().getLastReceivingAction();
            if (action.getReceivedMessages().isEmpty()) {
                builder.append(String.format("| %s", getRedString("Failed - No answer from server", "%s")));
            } else {
                StringBuilder messages = new StringBuilder();
                for (ProtocolMessage message : action.getReceivedMessages()) {
                    messages.append(message.toCompactString()).append(", ");
                }
                builder.append(String.format("| %s", getRedString("Failed - " + messages, "%s")));
            }
        }
        builder.append("\n");
        return builder;
    }

    private String getClientColor(String tlsClient, Boolean insecure, Boolean rfc7918Secure) {
        if (tlsClient != null) {
            if (insecure != null && insecure) {
                return getRedString(tlsClient, hsClientFormat);
            } else if (rfc7918Secure != null && rfc7918Secure) {
                return getGreenString(tlsClient, hsClientFormat);
            }
        } else {
            return "Unknown";
        }
        return getBlackString(tlsClient, hsClientFormat);
    }

    private String getProtocolVersionColor(ProtocolVersion version, String format) {
        if (version != null) {
            if (version.name().contains("13") || version.name().contains("12")) {
                return getGreenString(version.name(), format);
            } else if (version.name().contains("11") || version.name().contains("10")) {
                return getYellowString(version.name(), format);
            } else if (version.name().contains("SSL")) {
                return getRedString(version.name(), format);
            } else {
                return getBlackString(version.name(), format);
            }
        } else {
            return "Unknown";
        }
    }

    private String getCipherSuiteColor(CipherSuite suite, String format) {
        if (suite != null) {
            CipherSuiteGrade grade = CiphersuiteRater.getGrade(suite);
            switch (grade) {
                case GOOD:
                    return getGreenString(suite.name(), format);
                case LOW:
                    return getRedString(suite.name(), format);
                case MEDIUM:
                    return getYellowString(suite.name(), format);
                case NONE:
                    return getBlackString(suite.name(), format);
                default:
                    return getBlackString(suite.name(), format);
            }
        } else {
            return "Unknown";
        }
    }

    private String getForwardSecrecyColor(Boolean forwardSecrecy) {
        String fs;
        if (forwardSecrecy != null) {
            if (forwardSecrecy) {
                fs = getGreenString("Forward Secrecy", hsForwardSecrecyFormat);
            } else {
                fs = getRedString("No Forward Secrecy", hsForwardSecrecyFormat);
            }
        } else {
            fs = "Unknown";
        }
        return fs;
    }

    private String getServerPublicKeyParameterColor(SimulatedClientResult simulatedClient) {
        String pubKeyParam = getServerPublicKeyParameterToPrint(simulatedClient);
        if (simulatedClient.getServerPublicKeyParameter() != null) {
            if (simulatedClient.getInsecureReasons() != null) {
                for (String reason : simulatedClient.getInsecureReasons()) {
                    if (reason.contains(ConnectionInsecure.PUBLIC_KEY_SIZE_TOO_SMALL.getReason())) {
                        return getRedString(pubKeyParam, "%s");
                    }
                }
            }
            return getGreenString(pubKeyParam, "%s");
        }
        return getBlackString(pubKeyParam, "%s");
    }

    private String getServerPublicKeyParameterToPrint(SimulatedClientResult simulatedClient) {
        CipherSuite suite = simulatedClient.getSelectedCiphersuite();
        Integer param = simulatedClient.getServerPublicKeyParameter();
        if (suite != null && param != null) {
            if (AlgorithmResolver.getKeyExchangeAlgorithm(suite).isKeyExchangeRsa()) {
                return param + " bit - RSA";
            } else if (AlgorithmResolver.getKeyExchangeAlgorithm(suite).isKeyExchangeDh()) {
                return param + " bit - DH";
            } else if (AlgorithmResolver.getKeyExchangeAlgorithm(suite).isKeyExchangeEcdh()) {
                return param + " bit - ECDH - " + simulatedClient.getSelectedNamedGroup();
            }
        }
        return null;
    }

    private StringBuilder appendHandshakeSimulationDetails(StringBuilder builder) {
        prettyAppendHeading(builder, "Handshake Simulation - Details");
        for (SimulatedClientResult simulatedClient : report.getSimulatedClientList()) {
            prettyAppendHeading(builder, simulatedClient.getTlsClientConfig().getType() + ":" + simulatedClient.getTlsClientConfig().getVersion());
            prettyAppend(builder, "Handshake Successful", "" + simulatedClient.getHandshakeSuccessful(), simulatedClient.getHandshakeSuccessful() ? AnsiColor.GREEN : AnsiColor.RED);
            if (!simulatedClient.getHandshakeSuccessful()) {
                for (HandshakeFailureReasons failureReason : simulatedClient.getFailReasons()) {
                    prettyAppend(builder, "", getRedString(failureReason.getReason(), "%s"));
                }
            }
            builder.append("\n");
            if (simulatedClient.getConnectionInsecure() != null && simulatedClient.getConnectionInsecure()) {
                prettyAppend(builder, "Connection Insecure", simulatedClient.getConnectionInsecure(), simulatedClient.getConnectionInsecure() ? AnsiColor.RED : AnsiColor.GREEN);
                for (String reason : simulatedClient.getInsecureReasons()) {
                    prettyAppend(builder, "", reason);
                }
            }
            prettyAppend(builder, "Connection Secure (RFC 7918)", simulatedClient.getConnectionRfc7918Secure(), simulatedClient.getConnectionRfc7918Secure() ? AnsiColor.GREEN : AnsiColor.DEFAULT_COLOR);

            builder.append("\n");
            prettyAppend(builder, "Protocol Version Selected", getProtocolVersionColor(simulatedClient.getSelectedProtocolVersion(), "%s"));
            prettyAppend(builder, "Protocol Versions Client", simulatedClient.getSupportedVersionList().toString());
            prettyAppend(builder, "Protocol Versions Server", report.getVersions().toString());
            prettyAppend(builder, "Protocol Version is highest", simulatedClient.getHighestPossibleProtocolVersionSeleceted(), simulatedClient.getHighestPossibleProtocolVersionSeleceted() ? AnsiColor.GREEN : AnsiColor.RED);
            builder.append("\n");
            prettyAppend(builder, "Selected Ciphersuite", getCipherSuiteColor(simulatedClient.getSelectedCiphersuite(), "%s"));
            prettyAppend(builder, "Forward Secrecy", simulatedClient.getForwardSecrecy(), simulatedClient.getForwardSecrecy() ? AnsiColor.GREEN : AnsiColor.RED);
            builder.append("\n");
            prettyAppend(builder, "Server Public Key", getServerPublicKeyParameterColor(simulatedClient));
            builder.append("\n");
            if (simulatedClient.getSelectedCompressionMethod() != null) {
                prettyAppend(builder, "Selected Compression Method", simulatedClient.getSelectedCompressionMethod().toString());
            } else {
                String tmp = null;
                prettyAppend(builder, "Selected Compression Method", tmp);
            }
            prettyAppend(builder, "Negotiated Extensions", simulatedClient.getNegotiatedExtensions());
            prettyAppend(builder, "Alpn Protocols", simulatedClient.getAlpnAnnouncedProtocols());
        }
        return builder;
    }

    private StringBuilder appendRfc(StringBuilder builder) {
        prettyAppendHeading(builder, "RFC");
        prettyAppendCheckPattern(builder, "Checks MAC (AppData)", report.getMacCheckPatternAppData());
        prettyAppendCheckPattern(builder, "Checks MAC (Finished)", report.getMacCheckPatternFinished());
        prettyAppendCheckPattern(builder, "Checks VerifyData", report.getVerifyCheckPattern());
        return builder;
    }

    private StringBuilder appendRenegotiation(StringBuilder builder) {
        prettyAppendHeading(builder, "Renegotioation");
        prettyAppend(builder, "Clientside Secure", AnalyzedProperty.SUPPORTS_CLIENT_SIDE_SECURE_RENEGOTIATION);
        prettyAppend(builder, "Clientside Insecure", AnalyzedProperty.SUPPORTS_CLIENT_SIDE_INSECURE_RENEGOTIATION);
        return builder;
    }

    private StringBuilder appendCertificate(StringBuilder builder) {
        if (report.getCertificateChain() != null) {
            CertificateChain chain = report.getCertificateChain();
            prettyAppendHeading(builder, "Certificate Chain");
            prettyAppend(builder, "Chain ordered", chain.getChainIsOrdered(), chain.getChainIsOrdered() ? AnsiColor.GREEN : AnsiColor.YELLOW);
            prettyAppend(builder, "Contains Trust Anchor", chain.getContainsTrustAnchor(), chain.getContainsTrustAnchor() ? AnsiColor.RED : AnsiColor.GREEN);
            prettyAppend(builder, "Generally Trusted", chain.getGenerallyTrusted(), chain.getGenerallyTrusted() ? AnsiColor.GREEN : AnsiColor.RED);
            if (chain.getCertificateIssues().size() > 0) {
                prettyAppendSubheading(builder, "Certificate Issues");
                for (CertificateIssue issue : chain.getCertificateIssues()) {
                    prettyAppend(builder, issue.getHumanReadable(), AnsiColor.RED);
                }
            }
            if (!chain.getCertificateReportList().isEmpty()) {
                for (int i = 0; i < chain.getCertificateReportList().size(); i++) {
                    CertificateReport certReport = chain.getCertificateReportList().get(i);
                    prettyAppendSubheading(builder, "Certificate #" + (i + 1));

                    if (certReport.getSubject() != null) {
                        prettyAppend(builder, "Subject", certReport.getSubject());
                    }

                    if (certReport.getIssuer() != null) {
                        prettyAppend(builder, "Issuer", certReport.getIssuer());
                    }
                    if (certReport.getValidFrom() != null) {
                        if (certReport.getValidFrom().before(new Date())) {
                            prettyAppend(builder, "Valid From", certReport.getValidFrom().toString(), AnsiColor.GREEN);
                        } else {
                            prettyAppend(builder, "Valid From", certReport.getValidFrom().toString() + " - NOT YET VALID", AnsiColor.RED);
                        }
                    }
                    if (certReport.getValidTo() != null) {
                        if (certReport.getValidTo().after(new Date())) {
                            prettyAppend(builder, "Valid Till", certReport.getValidTo().toString(), AnsiColor.GREEN);
                        } else {
                            prettyAppend(builder, "Valid Till", certReport.getValidTo().toString() + " - EXPIRED", AnsiColor.RED);
                        }

                    }
                    if (certReport.getValidFrom() != null && certReport.getValidTo() != null && certReport.getValidTo().after(new Date())) {
                        long time = certReport.getValidTo().getTime() - System.currentTimeMillis();
                        long days = TimeUnit.MILLISECONDS.toDays(time);
                        if (days < 1) {
                            prettyAppend(builder, "Expires in", "<1 day! This certificate expires very soon", AnsiColor.RED);
                        } else if (days < 3) {
                            prettyAppend(builder, "Expires in", days + " days! This certificate expires soon", AnsiColor.RED);
                        } else if (days < 14) {
                            prettyAppend(builder, "Expires in", days + " days. This certificate expires soon", AnsiColor.YELLOW);
                        } else if (days < 31) {
                            prettyAppend(builder, "Expires in", days + " days.", AnsiColor.DEFAULT_COLOR);
                        } else if (days < 730) {
                            prettyAppend(builder, "Expires in", days + " days.", AnsiColor.GREEN);
                        } else if (Objects.equals(certReport.getLeafCertificate(), Boolean.TRUE)) {
                            prettyAppend(builder, "Expires in", days + " days. This is usually too long for a leaf certificate", AnsiColor.RED);
                        } else {
                            prettyAppend(builder, "Expires in", days / 365 + " years", AnsiColor.GREEN);
                        }
                    }
                    if (certReport.getPublicKey() != null) {
                        prettyAppend(builder, "PublicKey", certReport.getPublicKey().toString());
                    }
                    if (certReport.getWeakDebianKey() != null) {
                        prettyAppend(builder, "Weak Debian Key", certReport.getWeakDebianKey(), certReport.getWeakDebianKey() ? AnsiColor.RED : AnsiColor.GREEN);
                    }
                    if (certReport.getSignatureAndHashAlgorithm() != null) {
                        prettyAppend(builder, "Signature Algorithm", certReport.getSignatureAndHashAlgorithm().getSignatureAlgorithm().name());
                    }
                    if (certReport.getSignatureAndHashAlgorithm() != null) {
                        if (certReport.getSignatureAndHashAlgorithm().getHashAlgorithm() == HashAlgorithm.SHA1 || certReport.getSignatureAndHashAlgorithm().getHashAlgorithm() == HashAlgorithm.MD5) {
                            if (!certReport.isTrustAnchor() && !certReport.getSelfSigned()) {
                                prettyAppend(builder, "Hash Algorithm", certReport.getSignatureAndHashAlgorithm().getHashAlgorithm().name(), AnsiColor.RED);
                            } else {
                                prettyAppend(builder, "Hash Algorithm", certReport.getSignatureAndHashAlgorithm().getHashAlgorithm().name() + " - Not critical");
                            }
                        } else {
                            prettyAppend(builder, "Hash Algorithm", certReport.getSignatureAndHashAlgorithm().getHashAlgorithm().name(), AnsiColor.GREEN);
                        }
                    }
                    if (certReport.getExtendedValidation() != null) {
                        prettyAppend(builder, "Extended Validation", certReport.getExtendedValidation(), certReport.getExtendedValidation() ? AnsiColor.GREEN : AnsiColor.DEFAULT_COLOR);
                    }
                    if (certReport.getCertificateTransparency() != null) {
                        prettyAppend(builder, "Certificate Transparency", certReport.getCertificateTransparency(), certReport.getCertificateTransparency() ? AnsiColor.GREEN : AnsiColor.YELLOW);
                    }

                    if (certReport.getCrlSupported() != null) {
                        prettyAppend(builder, "CRL Supported", certReport.getCrlSupported(), certReport.getCrlSupported() ? AnsiColor.GREEN : AnsiColor.DEFAULT_COLOR);
                    }
                    if (certReport.getOcspSupported() != null) {
                        prettyAppend(builder, "OCSP Supported", certReport.getOcspSupported(), certReport.getOcspSupported() ? AnsiColor.GREEN : AnsiColor.YELLOW);
                    }
                    if (certReport.getOcspMustStaple() != null) {
                        prettyAppend(builder, "OCSP must Staple", certReport.getOcspMustStaple());
                    }
                    if (certReport.getRevoked() != null) {
                        prettyAppend(builder, "RevocationStatus", certReport.getRevoked(), certReport.getRevoked() ? AnsiColor.RED : AnsiColor.GREEN);
                    }
                    if (certReport.getDnsCAA() != null) {
                        prettyAppend(builder, "DNS CCA", certReport.getDnsCAA(), certReport.getDnsCAA() ? AnsiColor.GREEN : AnsiColor.DEFAULT_COLOR);
                    }
                    if (certReport.getRocaVulnerable() != null) {
                        prettyAppend(builder, "ROCA (simple)", certReport.getRocaVulnerable(), certReport.getRocaVulnerable() ? AnsiColor.RED : AnsiColor.GREEN);
                    } else {
                        builder.append("ROCA (simple): not tested");
                    }
                    prettyAppend(builder, "Fingerprint (SHA256)", certReport.getSHA256Fingerprint());

                }
            }
        }
        return builder;
    }

    private StringBuilder appendSession(StringBuilder builder) {
        prettyAppendHeading(builder, "Session");
        prettyAppend(builder, "Supports Session resumption", AnalyzedProperty.SUPPORTS_SESSION_IDS);
        prettyAppend(builder, "Supports Session Tickets", AnalyzedProperty.SUPPORTS_SESSION_TICKETS);
        //prettyAppend(builder, "Session Ticket Hint", report.getSessionTicketLengthHint());
        //prettyAppendYellowOnFailure(builder, "Session Ticket Rotation", report.getSessionTicketGetsRotated());
        //prettyAppendRedOnFailure(builder, "Ticketbleed", report.getVulnerableTicketBleed());
        return builder;
    }

    private StringBuilder appendGcm(StringBuilder builder) {
        prettyAppendHeading(builder, "GCM");
        prettyAppend(builder, "GCM Nonce reuse", AnalyzedProperty.REUSES_GCM_NONCES);
        if (null == report.getGcmPattern()) {
            prettyAppend(builder, "GCM Pattern", (String) null);
        } else {
            switch (report.getGcmPattern()) {
                case AKWARD:
                    prettyAppend(builder, "GCM Pattern", report.getGcmPattern().name(), AnsiColor.YELLOW);
                    break;
                case INCREMENTING:
                case RANDOM:
                    prettyAppend(builder, "GCM Pattern", report.getGcmPattern().name(), AnsiColor.GREEN);
                    break;
                case REPEATING:
                    prettyAppend(builder, "GCM Pattern", report.getGcmPattern().name(), AnsiColor.RED);
                    break;
                default:
                    prettyAppend(builder, "GCM Pattern", report.getGcmPattern().name(), AnsiColor.DEFAULT_COLOR);
                    break;
            }
        }
        prettyAppend(builder, "GCM Check", AnalyzedProperty.MISSES_GCM_CHECKS);
        return builder;
    }

    private StringBuilder appendIntolerances(StringBuilder builder) {
        prettyAppendHeading(builder, "Common Bugs [EXPERIMENTAL]");
        prettyAppend(builder, "Version Intolerant", AnalyzedProperty.HAS_VERSION_INTOLERANCE);
        prettyAppend(builder, "Ciphersuite Intolerant", AnalyzedProperty.HAS_CIPHERSUITE_INTOLERANCE);
        prettyAppend(builder, "Extension Intolerant", AnalyzedProperty.HAS_EXTENSION_INTOLERANCE);
        prettyAppend(builder, "CS Length Intolerant (>512 Byte)", AnalyzedProperty.HAS_CIPHERSUITE_LENGTH_INTOLERANCE);
        prettyAppend(builder, "Compression Intolerant", AnalyzedProperty.HAS_COMPRESSION_INTOLERANCE);
        prettyAppend(builder, "ALPN Intolerant", AnalyzedProperty.HAS_ALPN_INTOLERANCE);
        prettyAppend(builder, "CH Length Intolerant", AnalyzedProperty.HAS_CLIENT_HELLO_LENGTH_INTOLERANCE);
        prettyAppend(builder, "NamedGroup Intolerant", AnalyzedProperty.HAS_NAMED_GROUP_INTOLERANCE);
        prettyAppend(builder, "Empty last Extension Intolerant", AnalyzedProperty.HAS_EMPTY_LAST_EXTENSION_INTOLERANCE);
        prettyAppend(builder, "SigHashAlgo Intolerant", AnalyzedProperty.HAS_SIG_HASH_ALGORITHM_INTOLERANCE);
        prettyAppend(builder, "Big ClientHello Intolerant", AnalyzedProperty.HAS_BIG_CLIENT_HELLO_INTOLERANCE);
        prettyAppend(builder, "2nd Ciphersuite Byte Bug", AnalyzedProperty.HAS_SECOND_CIPHERSUITE_BYTE_BUG);
        prettyAppend(builder, "Ignores offered Ciphersuites", AnalyzedProperty.IGNORES_OFFERED_CIPHERSUITES);
        prettyAppend(builder, "Reflects offered Ciphersuites", AnalyzedProperty.REFLECTS_OFFERED_CIPHERSUITES);
        prettyAppend(builder, "Ignores offered NamedGroups", AnalyzedProperty.IGNORES_OFFERED_NAMED_GROUPS);
        prettyAppend(builder, "Ignores offered SigHashAlgos", AnalyzedProperty.IGNORES_OFFERED_SIG_HASH_ALGOS);
        return builder;
    }

    private StringBuilder appendAttackVulnerabilities(StringBuilder builder) {
        prettyAppendHeading(builder, "Attack Vulnerabilities");
        if (report.getKnownVulnerability() == null) {
            prettyAppend(builder, "Padding Oracle", AnalyzedProperty.VULNERABLE_TO_PADDING_ORACLE);
        } else {
            prettyAppend(builder, "Padding Oracle", "true - " + report.getKnownVulnerability().getShortName(), AnsiColor.RED);
        }
        prettyAppend(builder, "Bleichenbacher", AnalyzedProperty.VULNERABLE_TO_BLEICHENBACHER);
        prettyAppend(builder, "CRIME", AnalyzedProperty.VULNERABLE_TO_CRIME);
        prettyAppend(builder, "Breach", AnalyzedProperty.VULNERABLE_TO_BREACH);
        prettyAppend(builder, "Invalid Curve", AnalyzedProperty.VULNERABLE_TO_INVALID_CURVE);
        prettyAppend(builder, "Invalid Curve (ephemeral)", AnalyzedProperty.VULNERABLE_TO_INVALID_CURVE_EPHEMERAL);
        prettyAppend(builder, "SSL Poodle", AnalyzedProperty.VULNERABLE_TO_POODLE);
        prettyAppend(builder, "TLS Poodle", AnalyzedProperty.VULNERABLE_TO_TLS_POODLE);
        prettyAppend(builder, "Logjam", AnalyzedProperty.VULNERABLE_TO_LOGJAM);
        prettyAppend(builder, "Sweet 32", AnalyzedProperty.VULNERABLE_TO_SWEET_32);
        prettyAppend(builder, "DROWN", AnalyzedProperty.VULNERABLE_TO_DROWN);
        prettyAppend(builder, "Heartbleed", AnalyzedProperty.VULNERABLE_TO_HEARTBLEED);
        prettyAppend(builder, "EarlyCcs", AnalyzedProperty.VULNERABLE_TO_EARLY_CCS);
        return builder;
    }

    private StringBuilder appendPaddingOracleResults(StringBuilder builder) {
        if (Objects.equals(report.getResult(AnalyzedProperty.VULNERABLE_TO_PADDING_ORACLE), TestResult.TRUE)) {
            prettyAppendHeading(builder, "PaddingOracle Details");

            if (report.getKnownVulnerability() != null) {
                KnownPaddingOracleVulnerability knownVulnerability = report.getKnownVulnerability();
                prettyAppend(builder, "Identification", knownVulnerability.getLongName(), AnsiColor.RED);
                prettyAppend(builder, "CVE", knownVulnerability.getCve(), AnsiColor.RED);
                if (knownVulnerability.getStrength() != PaddingOracleStrength.WEAK) {
                    prettyAppend(builder, "Strength", knownVulnerability.getStrength().name(), AnsiColor.RED);
                } else {
                    prettyAppend(builder, "Strength", knownVulnerability.getStrength().name(), AnsiColor.YELLOW);
                }
                if (knownVulnerability.isObservable()) {
                    prettyAppend(builder, "Observable", "" + knownVulnerability.isObservable(), AnsiColor.RED);
                } else {
                    prettyAppend(builder, "Observable", "" + knownVulnerability.isObservable(), AnsiColor.YELLOW);
                }
                prettyAppend(builder, "\n");
                prettyAppend(builder, knownVulnerability.getDescription());
                prettyAppendHeading(builder, "Affected Products");

                for (String s : knownVulnerability.getAffectedProducts()) {
                    prettyAppend(builder, s, AnsiColor.YELLOW);
                }
                prettyAppend(builder, "");
                prettyAppend(builder, "If your tested software/hardware is not in this list, please let us know so we can add it here.");
            } else {
                prettyAppend(builder, "Identification", "Could not identify vulnerability. Please contact us if you know which software/hardware is generating this behavior.", AnsiColor.YELLOW);
            }
        }
        prettyAppendHeading(builder, "PaddingOracle Responsemap");
        if (report.getPaddingOracleTestResultList() == null || report.getPaddingOracleTestResultList().isEmpty()) {
            prettyAppend(builder, "No Testresults");
        } else {
            for (PaddingOracleCipherSuiteFingerprint testResult : report.getPaddingOracleTestResultList()) {
                String resultString = "" + padToLength(testResult.getSuite().name(), 40) + " - " + testResult.getVersion();
                if (testResult.isHasScanningError()) {
                    prettyAppend(builder, resultString + "\t # Error during Scan", AnsiColor.YELLOW);
                } else if (Objects.equals(testResult.getVulnerable(), Boolean.TRUE)) {
                    prettyAppend(builder, resultString + "\t - " + testResult.getEqualityError() + "  VULNERABLE", AnsiColor.RED);
                } else if (testResult.isShakyScans()) {
                    prettyAppend(builder, resultString + "\t - Non Deterministic", AnsiColor.YELLOW);
                } else if (Objects.equals(testResult.getVulnerable(), Boolean.FALSE)) {
                    prettyAppend(builder, resultString + "\t - No Behavior Difference", AnsiColor.GREEN);
                } else {
                    prettyAppend(builder, resultString + "\t # Unknown", AnsiColor.YELLOW);
                }

                if ((detail == ScannerDetail.DETAILED && Objects.equals(testResult.getVulnerable(), Boolean.TRUE)) || detail == ScannerDetail.ALL) {
                    if (testResult.getEqualityError() != EqualityError.NONE || detail == ScannerDetail.ALL) {
                        prettyAppend(builder, "Response Map", AnsiColor.YELLOW);
                        appendPaddingOracleResponseMapList(builder, testResult.getResponseMapList());
                    }
                }
            }

        }
        return builder;
    }

    private StringBuilder appendPaddingOracleResponseMapList(StringBuilder builder, List<List<VectorResponse>> responseMapList) {
        if (responseMapList != null && !responseMapList.isEmpty()) {
            for (int vectorIndex = 0; vectorIndex < responseMapList.get(0).size(); vectorIndex++) {
                VectorResponse vectorResponse = responseMapList.get(0).get(vectorIndex);
                if (vectorResponse.isErrorDuringHandshake()) {
                    prettyAppend(builder, padToLength("\t" + vectorResponse.getPaddingVector().getName(), 40) + "ERROR", AnsiColor.RED);
                } else if (vectorResponse.isMissingEquivalent()) {
                    prettyAppend(builder, padToLength("\t" + vectorResponse.getPaddingVector().getName(), 40) + vectorResponse.getFingerprint().toHumanReadable(), AnsiColor.RED);
                } else if (vectorResponse.isShaky()) {
                    prettyAppend(builder, padToLength("\t" + vectorResponse.getPaddingVector().getName(), 40) + vectorResponse.getFingerprint().toHumanReadable(), AnsiColor.YELLOW);

                    for (int mapIndex = 1; mapIndex < responseMapList.size(); mapIndex++) {
                        VectorResponse shakyVectorResponse = responseMapList.get(mapIndex).get(vectorIndex);
                        if (shakyVectorResponse.getFingerprint() == null) {
                            prettyAppend(builder, "\t" + padToLength("", 39) + "null", AnsiColor.YELLOW);
                        } else {
                            prettyAppend(builder, "\t" + padToLength("", 39) + shakyVectorResponse.getFingerprint().toHumanReadable(), AnsiColor.YELLOW);
                        }
                    }
                } else {
                    prettyAppend(builder, padToLength("\t" + vectorResponse.getPaddingVector().getName(), 40) + vectorResponse.getFingerprint().toHumanReadable());
                    if (detail.isGreaterEqualTo(ScannerDetail.ALL)) {
                        for (int mapIndex = 1; mapIndex < responseMapList.size(); mapIndex++) {
                            VectorResponse tempVectorResponse = responseMapList.get(mapIndex).get(vectorIndex);
                            if (tempVectorResponse == null || tempVectorResponse.getFingerprint() == null) {
                                prettyAppend(builder, "\t" + padToLength("", 39) + "Missing", AnsiColor.RED);
                            } else {
                                if (tempVectorResponse.isShaky()) {
                                    prettyAppend(builder, "\t" + padToLength("", 39) + tempVectorResponse.getFingerprint().toHumanReadable(), AnsiColor.YELLOW);
                                } else {
                                    prettyAppend(builder, "\t" + padToLength("", 39) + tempVectorResponse.getFingerprint().toHumanReadable());
                                }
                            }
                        }
                    }
                }
            }
        } else {
            prettyAppend(builder, "\tNULL");
        }
        return builder;
    }

    private StringBuilder appendBleichenbacherResults(StringBuilder builder) {
        prettyAppendHeading(builder, "Bleichenbacher Details");
        if (report.getBleichenbacherTestResultList() == null || report.getBleichenbacherTestResultList().isEmpty()) {
            prettyAppend(builder, "No Testresults");
        } else {
            for (BleichenbacherTestResult testResult : report.getBleichenbacherTestResultList()) {
                String resultString = "" + padToLength(testResult.getWorkflowType().name(), 40);
                if (testResult.getVulnerable() == Boolean.TRUE) {
                    prettyAppend(builder, resultString + "\t - " + testResult.getEqualityError() + "  VULNERABLE", AnsiColor.RED);
                } else if (testResult.getVulnerable() == Boolean.FALSE) {
                    prettyAppend(builder, resultString + "\t - No Behavior Difference", AnsiColor.GREEN);
                } else {
                    prettyAppend(builder, resultString + "\t # Error during Scan", AnsiColor.YELLOW);
                }

                if (detail == ScannerDetail.DETAILED || detail == ScannerDetail.ALL) {
                    if (testResult.getEqualityError() != EqualityError.NONE || detail == ScannerDetail.ALL) {
                        prettyAppend(builder, "Response Map", AnsiColor.YELLOW);
                        if (testResult.getVectorFingerPrintPairList() != null && !testResult.getVectorFingerPrintPairList().isEmpty()) {
                            for (VectorFingerprintPair vectorFingerPrintPair : testResult.getVectorFingerPrintPairList()) {
                                prettyAppend(builder, padToLength("\t" + vectorFingerPrintPair.getVector().getDescription(), 60) + vectorFingerPrintPair.getFingerprint().toHumanReadable());
                            }
                        } else {
                            prettyAppend(builder, "\tNULL");
                        }
                    }
                }
            }
        }
        return builder;
    }

    private String toHumanReadable(ProtocolVersion version) {
        switch (version) {
            case DTLS10:
                return "DTLS 1.0";
            case DTLS12:
                return "DTLS 1.2";
            case SSL2:
                return "SSL 2.0";
            case SSL3:
                return "SSL 3.0";
            case TLS10:
                return "TLS 1.0";
            case TLS11:
                return "TLS 1.1";
            case TLS12:
                return "TLS 1.2";
            case TLS13:
                return "TLS 1.3";
            case TLS13_DRAFT14:
                return "TLS 1.3 Draft-14";
            case TLS13_DRAFT15:
                return "TLS 1.3 Draft-15";
            case TLS13_DRAFT16:
                return "TLS 1.3 Draft-16";
            case TLS13_DRAFT17:
                return "TLS 1.3 Draft-17";
            case TLS13_DRAFT18:
                return "TLS 1.3 Draft-18";
            case TLS13_DRAFT19:
                return "TLS 1.3 Draft-19";
            case TLS13_DRAFT20:
                return "TLS 1.3 Draft-20";
            case TLS13_DRAFT21:
                return "TLS 1.3 Draft-21";
            case TLS13_DRAFT22:
                return "TLS 1.3 Draft-22";
            case TLS13_DRAFT23:
                return "TLS 1.3 Draft-23";
            case TLS13_DRAFT24:
                return "TLS 1.3 Draft-24";
            case TLS13_DRAFT25:
                return "TLS 1.3 Draft-25";
            case TLS13_DRAFT26:
                return "TLS 1.3 Draft-26";
            case TLS13_DRAFT27:
                return "TLS 1.3 Draft-27";
            case TLS13_DRAFT28:
                return "TLS 1.3 Draft-28";
            default:
                return version.name();
        }
    }

    private StringBuilder appendCipherSuites(StringBuilder builder) {
        if (report.getCipherSuites() != null) {
            prettyAppendHeading(builder, "Supported Ciphersuites");
            for (CipherSuite suite : report.getCipherSuites()) {
                builder.append(getCipherSuiteColor(suite, "%s")).append("\n");
            }
            if (report.getSupportedTls13CipherSuites() != null) {
                for (CipherSuite suite : report.getSupportedTls13CipherSuites()) {
                    builder.append(getCipherSuiteColor(suite, "%s")).append("\n");
                }
            }

            for (VersionSuiteListPair versionSuitePair : report.getVersionSuitePairs()) {
                prettyAppendHeading(builder, "Supported in " + toHumanReadable(versionSuitePair.getVersion()) + (report.getResult(AnalyzedProperty.ENFOCRES_CS_ORDERING) == TestResult.TRUE ? "(server order)" : ""));
                for (CipherSuite suite : versionSuitePair.getCiphersuiteList()) {
                    builder.append(getCipherSuiteColor(suite, "%s")).append("\n");
                }
            }
            if (report.getSupportedTls13CipherSuites() != null && report.getSupportedTls13CipherSuites().size() > 0) {
                prettyAppendHeading(builder, "Supported in TLS 1.3" + (report.getResult(AnalyzedProperty.ENFOCRES_CS_ORDERING) == TestResult.TRUE ? "(server order)" : ""));
                for (CipherSuite suite : report.getSupportedTls13CipherSuites()) {
                    builder.append(getCipherSuiteColor(suite, "%s")).append("\n");
                }
            }
            if (detail.isGreaterEqualTo(ScannerDetail.DETAILED)) {
                prettyAppendHeading(builder, "Symmetric Supported");
                prettyAppend(builder, "Null", AnalyzedProperty.SUPPORTS_NULL_CIPHERS);
                prettyAppend(builder, "Export", AnalyzedProperty.SUPPORTS_EXPORT);
                prettyAppend(builder, "Anon", AnalyzedProperty.SUPPORTS_ANON);
                prettyAppend(builder, "DES", AnalyzedProperty.SUPPORTS_DES);
                prettyAppend(builder, "SEED", AnalyzedProperty.SUPPORTS_SEED);
                prettyAppend(builder, "IDEA", AnalyzedProperty.SUPPORTS_IDEA);
                prettyAppend(builder, "RC2", AnalyzedProperty.SUPPORTS_RC2);
                prettyAppend(builder, "RC4", AnalyzedProperty.SUPPORTS_RC4);
                prettyAppend(builder, "3DES", AnalyzedProperty.SUPPORTS_3DES);
                prettyAppend(builder, "AES", AnalyzedProperty.SUPPORTS_AES);
                prettyAppend(builder, "CAMELLIA", AnalyzedProperty.SUPPORTS_CAMELLIA);
                prettyAppend(builder, "ARIA", AnalyzedProperty.SUPPORTS_ARIA);
                prettyAppend(builder, "CHACHA20 POLY1305", AnalyzedProperty.SUPPORTS_CHACHA);

                prettyAppendHeading(builder, "KeyExchange Supported");
                prettyAppend(builder, "RSA", AnalyzedProperty.SUPPORTS_RSA);
                prettyAppend(builder, "DH", AnalyzedProperty.SUPPORTS_DH);
                prettyAppend(builder, "ECDH", AnalyzedProperty.SUPPORTS_ECDH);
                prettyAppend(builder, "GOST", AnalyzedProperty.SUPPORTS_GOST);
                //prettyAppend(builder, "SRP", report.getSupportsSrp());
                prettyAppend(builder, "Kerberos", AnalyzedProperty.SUPPORTS_KERBEROS);
                prettyAppend(builder, "Plain PSK", AnalyzedProperty.SUPPORTS_PSK_PLAIN);
                prettyAppend(builder, "PSK RSA", AnalyzedProperty.SUPPORTS_PSK_RSA);
                prettyAppend(builder, "PSK DHE", AnalyzedProperty.SUPPORTS_PSK_DHE);
                prettyAppend(builder, "PSK ECDHE", AnalyzedProperty.SUPPORTS_PSK_ECDHE);
                prettyAppend(builder, "Fortezza", AnalyzedProperty.SUPPORTS_FORTEZZA);
                prettyAppend(builder, "New Hope", AnalyzedProperty.SUPPORTS_NEWHOPE);
                prettyAppend(builder, "ECMQV", AnalyzedProperty.SUPPORTS_ECMQV);

                prettyAppendHeading(builder, "Cipher Types Supports");
                prettyAppend(builder, "Stream", AnalyzedProperty.SUPPORTS_STREAM_CIPHERS);
                prettyAppend(builder, "Block", AnalyzedProperty.SUPPORTS_BLOCK_CIPHERS);
                prettyAppend(builder, "AEAD", AnalyzedProperty.SUPPORTS_AEAD);
            }
            prettyAppendHeading(builder, "Perfect Forward Secrecy");
            prettyAppend(builder, "Supports PFS", AnalyzedProperty.SUPPORTS_PFS);
            prettyAppend(builder, "Prefers PFS", AnalyzedProperty.PREFERS_PFS);
            prettyAppend(builder, "Supports Only PFS", AnalyzedProperty.SUPPORTS_ONLY_PFS);

            prettyAppendHeading(builder, "Ciphersuite General");
            prettyAppend(builder, "Enforces Ciphersuite ordering", AnalyzedProperty.ENFOCRES_CS_ORDERING);
        }
        return builder;
    }

    private StringBuilder appendProtocolVersions(StringBuilder builder) {
        if (report.getVersions() != null) {
            prettyAppendHeading(builder, "Versions");
            prettyAppend(builder, "SSL 2.0", AnalyzedProperty.SUPPORTS_SSL_2);
            prettyAppend(builder, "SSL 3.0", AnalyzedProperty.SUPPORTS_SSL_3);
            prettyAppend(builder, "TLS 1.0", AnalyzedProperty.SUPPORTS_TLS_1_0);
            prettyAppend(builder, "TLS 1.1", AnalyzedProperty.SUPPORTS_TLS_1_1);
            prettyAppend(builder, "TLS 1.2", AnalyzedProperty.SUPPORTS_TLS_1_2);
            prettyAppend(builder, "TLS 1.3", AnalyzedProperty.SUPPORTS_TLS_1_3);
            if (detail.isGreaterEqualTo(ScannerDetail.DETAILED) || report.getResult(AnalyzedProperty.SUPPORTS_TLS_1_3_DRAFT_14) == TestResult.TRUE) {
                prettyAppend(builder, "TLS 1.3 Draft 14", AnalyzedProperty.SUPPORTS_TLS_1_3_DRAFT_14);
            }
            if (detail.isGreaterEqualTo(ScannerDetail.DETAILED) || report.getResult(AnalyzedProperty.SUPPORTS_TLS_1_3_DRAFT_15) == TestResult.TRUE) {
                prettyAppend(builder, "TLS 1.3 Draft 15", AnalyzedProperty.SUPPORTS_TLS_1_3_DRAFT_15);
            }
            if (detail.isGreaterEqualTo(ScannerDetail.DETAILED) || report.getResult(AnalyzedProperty.SUPPORTS_TLS_1_3_DRAFT_16) == TestResult.TRUE) {
                prettyAppend(builder, "TLS 1.3 Draft 16", AnalyzedProperty.SUPPORTS_TLS_1_3_DRAFT_16);
            }
            if (detail.isGreaterEqualTo(ScannerDetail.DETAILED) || report.getResult(AnalyzedProperty.SUPPORTS_TLS_1_3_DRAFT_17) == TestResult.TRUE) {
                prettyAppend(builder, "TLS 1.3 Draft 17", AnalyzedProperty.SUPPORTS_TLS_1_3_DRAFT_17);
            }
            if (detail.isGreaterEqualTo(ScannerDetail.DETAILED) || report.getResult(AnalyzedProperty.SUPPORTS_TLS_1_3_DRAFT_18) == TestResult.TRUE) {
                prettyAppend(builder, "TLS 1.3 Draft 18", AnalyzedProperty.SUPPORTS_TLS_1_3_DRAFT_18);
            }
            if (detail.isGreaterEqualTo(ScannerDetail.DETAILED) || report.getResult(AnalyzedProperty.SUPPORTS_TLS_1_3_DRAFT_19) == TestResult.TRUE) {
                prettyAppend(builder, "TLS 1.3 Draft 19", AnalyzedProperty.SUPPORTS_TLS_1_3_DRAFT_19);
            }
            if (detail.isGreaterEqualTo(ScannerDetail.DETAILED) || report.getResult(AnalyzedProperty.SUPPORTS_TLS_1_3_DRAFT_20) == TestResult.TRUE) {
                prettyAppend(builder, "TLS 1.3 Draft 20", AnalyzedProperty.SUPPORTS_TLS_1_3_DRAFT_20);
            }
            if (detail.isGreaterEqualTo(ScannerDetail.DETAILED) || report.getResult(AnalyzedProperty.SUPPORTS_TLS_1_3_DRAFT_21) == TestResult.TRUE) {
                prettyAppend(builder, "TLS 1.3 Draft 21", AnalyzedProperty.SUPPORTS_TLS_1_3_DRAFT_21);
            }
            if (detail.isGreaterEqualTo(ScannerDetail.DETAILED) || report.getResult(AnalyzedProperty.SUPPORTS_TLS_1_3_DRAFT_22) == TestResult.TRUE) {
                prettyAppend(builder, "TLS 1.3 Draft 22", AnalyzedProperty.SUPPORTS_TLS_1_3_DRAFT_22);
            }
            if (detail.isGreaterEqualTo(ScannerDetail.DETAILED) || report.getResult(AnalyzedProperty.SUPPORTS_TLS_1_3_DRAFT_23) == TestResult.TRUE) {
                prettyAppend(builder, "TLS 1.3 Draft 23", AnalyzedProperty.SUPPORTS_TLS_1_3_DRAFT_23);
            }
            if (detail.isGreaterEqualTo(ScannerDetail.DETAILED) || report.getResult(AnalyzedProperty.SUPPORTS_TLS_1_3_DRAFT_24) == TestResult.TRUE) {
                prettyAppend(builder, "TLS 1.3 Draft 24", AnalyzedProperty.SUPPORTS_TLS_1_3_DRAFT_24);
            }
            if (detail.isGreaterEqualTo(ScannerDetail.DETAILED) || report.getResult(AnalyzedProperty.SUPPORTS_TLS_1_3_DRAFT_25) == TestResult.TRUE) {
                prettyAppend(builder, "TLS 1.3 Draft 25", AnalyzedProperty.SUPPORTS_TLS_1_3_DRAFT_25);
            }
            if (detail.isGreaterEqualTo(ScannerDetail.DETAILED) || report.getResult(AnalyzedProperty.SUPPORTS_TLS_1_3_DRAFT_26) == TestResult.TRUE) {
                prettyAppend(builder, "TLS 1.3 Draft 26", AnalyzedProperty.SUPPORTS_TLS_1_3_DRAFT_26);
            }
            if (detail.isGreaterEqualTo(ScannerDetail.DETAILED) || report.getResult(AnalyzedProperty.SUPPORTS_TLS_1_3_DRAFT_27) == TestResult.TRUE) {
                prettyAppend(builder, "TLS 1.3 Draft 27", AnalyzedProperty.SUPPORTS_TLS_1_3_DRAFT_27);
            }
            if (detail.isGreaterEqualTo(ScannerDetail.DETAILED) || report.getResult(AnalyzedProperty.SUPPORTS_TLS_1_3_DRAFT_28) == TestResult.TRUE) {
                prettyAppend(builder, "TLS 1.3 Draft 28", AnalyzedProperty.SUPPORTS_TLS_1_3_DRAFT_28);
            }
        }
        return builder;
    }

    private StringBuilder appendHttps(StringBuilder builder) {
        if (report.getResult(AnalyzedProperty.SUPPORTS_HTTPS) == TestResult.TRUE) {
            prettyAppendHeading(builder, "HSTS");
            if (report.getResult(AnalyzedProperty.SUPPORTS_HSTS) == TestResult.TRUE) {
                prettyAppend(builder, "HSTS", AnalyzedProperty.SUPPORTS_HSTS);
                prettyAppend(builder, "HSTS Preloading", AnalyzedProperty.SUPPORTS_HSTS_PRELOADING);
                prettyAppend(builder, "max-age (seconds)", (long) report.getHstsMaxAge());
            } else {
                prettyAppend(builder, "Not supported");
            }
            prettyAppendHeading(builder, "HPKP");
            if (report.getResult(AnalyzedProperty.SUPPORTS_HPKP) == TestResult.TRUE || report.getResult(AnalyzedProperty.SUPPORTS_HPKP_REPORTING) == TestResult.TRUE) {
                prettyAppend(builder, "HPKP", AnalyzedProperty.SUPPORTS_HPKP);
                prettyAppend(builder, "HPKP (report only)", AnalyzedProperty.SUPPORTS_HPKP_REPORTING);
                prettyAppend(builder, "max-age (seconds)", (long) report.getHpkpMaxAge());
                if (report.getNormalHpkpPins().size() > 0) {
                    prettyAppend(builder, "");
                    prettyAppend(builder, "HPKP-Pins:", AnsiColor.GREEN);
                    for (HpkpPin pin : report.getNormalHpkpPins()) {
                        prettyAppend(builder, pin.toString());
                    }
                }
                if (report.getReportOnlyHpkpPins().size() > 0) {
                    prettyAppend(builder, "");
                    prettyAppend(builder, "Report Only HPKP-Pins:", AnsiColor.GREEN);
                    for (HpkpPin pin : report.getReportOnlyHpkpPins()) {
                        prettyAppend(builder, pin.toString());
                    }
                }

            } else {
                prettyAppend(builder, "Not supported");
            }
            prettyAppendHeading(builder, "HTTPS Response Header");
            for (HttpsHeader header : report.getHeaderList()) {
                prettyAppend(builder, header.getHeaderName().getValue() + ":" + header.getHeaderValue().getValue());
            }
        }
        return builder;
    }

    private StringBuilder appendExtensions(StringBuilder builder) {
        if (report.getSupportedExtensions() != null) {
            prettyAppendHeading(builder, "Supported Extensions");
            for (ExtensionType type : report.getSupportedExtensions()) {
                builder.append(type.name()).append("\n");
            }
        }
        prettyAppendHeading(builder, "Extensions");
        prettyAppend(builder, "Secure Renegotiation", AnalyzedProperty.SUPPORTS_SECURE_RENEGOTIATION_EXTENSION);
        prettyAppend(builder, "Extended Master Secret", AnalyzedProperty.SUPPORTS_EXTENDED_MASTER_SECRET);
        prettyAppend(builder, "Encrypt Then Mac", AnalyzedProperty.SUPPORTS_ENCRYPT_THEN_MAC);
        prettyAppend(builder, "Tokenbinding", AnalyzedProperty.SUPPORTS_TOKENBINDING);

        if (report.getResult(AnalyzedProperty.SUPPORTS_TOKENBINDING) == TestResult.TRUE) {
            prettyAppendHeading(builder, "Tokenbinding Version");
            for (TokenBindingVersion version : report.getSupportedTokenBindingVersion()) {
                builder.append(version.toString()).append("\n");
            }

            prettyAppendHeading(builder, "Tokenbinding Key Parameters");
            for (TokenBindingKeyParameters keyParameter : report.getSupportedTokenBindingKeyParameters()) {
                builder.append(keyParameter.toString()).append("\n");
            }
        }
        appendTls13Groups(builder);
        appendCurves(builder);
        appendSignatureAndHashAlgorithms(builder);
        return builder;
    }

    private void appendRandom(StringBuilder builder) {
        prettyAppendHeading(builder, "Nonce");
        prettyAppendRandom(builder, "Random", report.getRandomEvaluationResult());
    }

    private void appendPublicKeyIssues(StringBuilder builder) {
        prettyAppendHeading(builder, "PublicKey Parameter");
        prettyAppend(builder, "EC PublicKey reuse", AnalyzedProperty.REUSES_EC_PUBLICKEY);
        prettyAppend(builder, "DH PublicKey reuse", AnalyzedProperty.REUSES_DH_PUBLICKEY);
        prettyAppend(builder, "Uses Common DH Primes", AnalyzedProperty.SUPPORTS_COMMON_DH_PRIMES);
        if (report.getUsedCommonDhValueList() != null && report.getUsedCommonDhValueList().size() != 0) {
            for (CommonDhValues value : report.getUsedCommonDhValueList()) {
                prettyAppend(builder, "\t" + value.getName(), AnsiColor.YELLOW);
            }
        }
        prettyAppend(builder, "Uses only prime moduli", AnalyzedProperty.SUPPORTS_ONLY_PRIME_MODULI);
        prettyAppend(builder, "Uses only safe-prime moduli", AnalyzedProperty.SUPPORTS_ONLY_SAFEPRIME_MODULI);
        if (report.getWeakestDhStrength() != null) {
            if (report.getWeakestDhStrength() < 1000) {
                prettyAppend(builder, "DH Strength", "" + report.getWeakestDhStrength(), AnsiColor.RED);
            } else if (report.getWeakestDhStrength() < 2000) {
                prettyAppend(builder, "DH Strength", "" + report.getWeakestDhStrength(), AnsiColor.YELLOW);
            } else if (report.getWeakestDhStrength() < 4100) {
                prettyAppend(builder, "DH Strength", "" + report.getWeakestDhStrength(), AnsiColor.GREEN);
            } else {
                prettyAppend(builder, "DH Strength", "" + report.getWeakestDhStrength(), AnsiColor.YELLOW);
            }
        }
    }

    private void appendScoringResults(StringBuilder builder) {
        prettyAppendHeading(builder, "Scoring results");

        SiteReportRater rater;
        try {
            rater = SiteReportRater.getSiteReportRater("en");
            ScoreReport scoreReport = rater.getScoreReport(report.getResultMap());
            prettyAppend(builder, "Score: " + scoreReport.getScore());
            if (!detail.isGreaterEqualTo(ScannerDetail.DETAILED)) {
                return;
            }
            prettyAppend(builder, "");
            scoreReport.getInfluencers().entrySet().forEach((entry) -> {
                PropertyResultRatingInfluencer influencer = entry.getValue();
                Recommendation recommendation = rater.getRecommendations().getRecommendation(entry.getKey());
                int scoreInluence = 0;
                StringBuilder additionalInfo = new StringBuilder();
                if (influencer.getReferencedProperty() != null) {
                    additionalInfo.append(" (Score: 0). -> See ").append(influencer.getReferencedProperty())
                            .append(" for more information");
                } else {
                    scoreInluence = influencer.getInfluence();
                    additionalInfo.append(" (Score: ").append((scoreInluence > 0 ? "+" : "")).append(scoreInluence);
                    if (influencer.hasScoreCap()) {
                        additionalInfo.append(", Score cap: ").append(influencer.getScoreCap());
                    }
                    additionalInfo.append(")");
                }
                String result = recommendation.getShortName() + ": " + influencer.getResult() + additionalInfo;
                if (scoreInluence > 0) {
                    prettyAppend(builder, result, AnsiColor.GREEN);
                } else if (scoreInluence < -50) {
                    prettyAppend(builder, result, AnsiColor.RED);
                } else if (scoreInluence < 0) {
                    prettyAppend(builder, result, AnsiColor.YELLOW);
                }
            });
        } catch (JAXBException ex) {
            prettyAppend(builder, "Could not append scoring results", AnsiColor.RED);
            prettyAppend(builder, ex.getLocalizedMessage(), AnsiColor.RED);
        }
    }

    private void appendRecommendations(StringBuilder builder) {
        prettyAppendHeading(builder, "Recommedations");

        SiteReportRater rater;
        try {
            rater = SiteReportRater.getSiteReportRater("en");
            ScoreReport scoreReport = rater.getScoreReport(report.getResultMap());
            scoreReport.getInfluencers().entrySet().forEach((entry) -> {
                PropertyResultRatingInfluencer influencer = entry.getValue();
                if (influencer.isBadInfluence() || influencer.getReferencedProperty() != null) {
                    Recommendation recommendation = rater.getRecommendations().getRecommendation(entry.getKey());
                    PropertyResultRecommendation resultRecommendation = recommendation.getPropertyResultRecommendation(influencer.getResult());
                    if (detail.isGreaterEqualTo(ScannerDetail.DETAILED)) {
                        printFullRecommendation(builder, rater, recommendation, influencer, resultRecommendation);
                    } else {
                        printShortRecommendation(builder, resultRecommendation);
                    }
                }
            });
        } catch (JAXBException ex) {
            prettyAppend(builder, "Could not append recommendations", AnsiColor.RED);
            prettyAppend(builder, ex.getLocalizedMessage(), AnsiColor.RED);
        }
    }

    private void printFullRecommendation(StringBuilder builder, SiteReportRater rater, Recommendation recommendation,
            PropertyResultRatingInfluencer influencer, PropertyResultRecommendation resultRecommendation) {
        prettyAppend(builder, "");
        prettyAppend(builder, recommendation.getShortName() + ": " + influencer.getResult());
        int scoreInluence = 0;
        String additionalInfo = "";
        if (influencer.getReferencedProperty() != null) {
            scoreInluence = rater.getRatingInfluencers().getPropertyRatingInfluencer(influencer.getReferencedProperty(),
                    influencer.getReferencedPropertyResult()).getInfluence();
            Recommendation r = rater.getRecommendations().getRecommendation(influencer.getReferencedProperty());
            additionalInfo = " -> This score comes from \"" + r.getShortName() + "\"";
        } else {
            scoreInluence = influencer.getInfluence();
        }
        prettyAppend(builder, "  Score: " + scoreInluence + additionalInfo);
        if (influencer.hasScoreCap()) {
            prettyAppend(builder, "  Score cap: " + influencer.getScoreCap());
        }
        prettyAppend(builder, "  Information: " + resultRecommendation.getShortDescription());
        prettyAppend(builder, "  Recommendation: " + resultRecommendation.getHandlingRecommendation());
    }

    private void printShortRecommendation(StringBuilder builder, PropertyResultRecommendation resultRecommendation) {
        prettyAppend(builder, resultRecommendation.getShortDescription() + ". " + resultRecommendation.getHandlingRecommendation());
    }

    private void prettyPrintCipherSuite(StringBuilder builder, CipherSuite suite) {
        CipherSuiteGrade grade = CiphersuiteRater.getGrade(suite);
        switch (grade) {
            case GOOD:
                prettyAppend(builder, suite.name(), AnsiColor.GREEN);
                break;
            case LOW:
                prettyAppend(builder, suite.name(), AnsiColor.RED);
                break;
            case MEDIUM:
                prettyAppend(builder, suite.name(), AnsiColor.YELLOW);
                break;
            case NONE:
                prettyAppend(builder, suite.name());
                break;
            default:
                prettyAppend(builder, suite.name());
        }
    }

    private StringBuilder appendCurves(StringBuilder builder) {
        if (report.getSupportedNamedGroups() != null) {
            prettyAppendHeading(builder, "Supported Named Groups");
            if (report.getSupportedNamedGroups().size() > 0) {
                for (NamedGroup group : report.getSupportedNamedGroups()) {
                    builder.append(group.name()).append("\n");
                }
            } else {
                builder.append("none\n");
            }
        }
        return builder;
    }

    private StringBuilder appendSignatureAndHashAlgorithms(StringBuilder builder) {
        if (report.getSupportedSignatureAndHashAlgorithms() != null) {
            prettyAppendHeading(builder, "Supported Signature and Hash Algorithms");
            if (report.getSupportedSignatureAndHashAlgorithms().size() > 0) {
                for (SignatureAndHashAlgorithm algorithm : report.getSupportedSignatureAndHashAlgorithms()) {
                    prettyAppend(builder, algorithm.toString());
                }
            } else {
                builder.append("none\n");
            }
        }
        return builder;
    }

    private StringBuilder appendCompressions(StringBuilder builder) {
        if (report.getSupportedCompressionMethods() != null) {
            prettyAppendHeading(builder, "Supported Compressions");
            for (CompressionMethod compression : report.getSupportedCompressionMethods()) {
                prettyAppend(builder, compression.name());
            }
        }
        return builder;
    }

    private String getBlackString(String value, String format) {
        return String.format(format, value == null ? "Unknown" : value);
    }

    private String getGreenString(String value, String format) {
<<<<<<< HEAD
        return (withColour == false ? AnsiColors.ANSI_GREEN : AnsiColors.ANSI_RESET) + String.format(format, value == null ? "Unknown" : value) + AnsiColors.ANSI_RESET;
    }

    private String getYellowString(String value, String format) {
        return (withColour == false ? AnsiColors.ANSI_YELLOW : AnsiColors.ANSI_RESET) + String.format(format, value == null ? "Unknown" : value) + AnsiColors.ANSI_RESET;
    }

    private String getRedString(String value, String format) {
        return (withColour == false ? AnsiColors.ANSI_RED : AnsiColors.ANSI_RESET) + String.format(format, value == null ? "Unknown" : value) + AnsiColors.ANSI_RESET;
=======
        return (printColorful ? AnsiColor.GREEN.getCode() : AnsiColor.RESET.getCode()) + String.format(format, value == null ? "Unknown" : value) + AnsiColor.RESET.getCode();
    }

    private String getYellowString(String value, String format) {
        return (printColorful ? AnsiColor.YELLOW.getCode() : AnsiColor.RESET.getCode()) + String.format(format, value == null ? "Unknown" : value) + AnsiColor.RESET.getCode();
    }

    private String getRedString(String value, String format) {
        return (printColorful ? AnsiColor.RED.getCode() : AnsiColor.RESET.getCode()) + String.format(format, value == null ? "Unknown" : value) + AnsiColor.RESET.getCode();
>>>>>>> a0b0e5ac
    }

    private StringBuilder prettyAppend(StringBuilder builder, String value) {
        return builder.append(value == null ? "Unknown" : value).append("\n");
    }

    private StringBuilder prettyAppend(StringBuilder builder, String value, AnsiColor color) {
        if (printColorful) {
            builder.append(color.getCode());
        }
        builder.append(value);
        if (printColorful) {
            builder.append(AnsiColor.RESET.getCode());
        }
        builder.append("\n");
        return builder;
    }

    private StringBuilder prettyAppend(StringBuilder builder, String name, String value) {
        return builder.append(addIndentations(name)).append(": ").append(value == null ? "Unknown" : value).append("\n");
    }

    private StringBuilder prettyAppend(StringBuilder builder, String name, Long value) {
        return builder.append(addIndentations(name)).append(": ").append(value == null ? "Unknown" : value).append("\n");
    }

    private StringBuilder prettyAppend(StringBuilder builder, String name, Boolean value) {
        return builder.append(addIndentations(name)).append(": ").append(value == null ? "Unknown" : value).append("\n");
    }

<<<<<<< HEAD
    private StringBuilder prettyAppend(StringBuilder builder, String name, TestResult value) {
        return builder.append(addIndentations(name)).append(": ").append(value == null ? "Unknown" : value).append("\n");
    }

    private StringBuilder prettyAppendGreenOnSuccess(StringBuilder builder, String name, Boolean value) {
        return builder.append(addIndentations(name)).append(": ").append(value == null ? "Unknown" : (value == Boolean.TRUE ? (withColour == false ? AnsiColors.ANSI_GREEN : AnsiColors.ANSI_RESET) + value + AnsiColors.ANSI_RESET : value)).append("\n");
    }

    private StringBuilder prettyAppendGreenOnSuccess(StringBuilder builder, String name, TestResult value) {
        return builder.append(addIndentations(name)).append(": ").append(value == null ? "Unknown" : (value == TestResult.TRUE ? (withColour == false ? AnsiColors.ANSI_GREEN : AnsiColors.ANSI_RESET) + value + AnsiColors.ANSI_RESET : value)).append("\n");
    }

    private StringBuilder prettyAppendGreenOnFailure(StringBuilder builder, String name, Boolean value) {
        return builder.append(addIndentations(name)).append(": ").append(value == null ? "Unknown" : (value == Boolean.TRUE ? value : (withColour == false ? AnsiColors.ANSI_GREEN : AnsiColors.ANSI_RESET) + value + AnsiColors.ANSI_RESET)).append("\n");
    }

    private StringBuilder prettyAppendGreenOnFailure(StringBuilder builder, String name, TestResult value) {
        return builder.append(addIndentations(name)).append(": ").append(value == null ? "Unknown" : (value == TestResult.TRUE ? value : (withColour == false ? AnsiColors.ANSI_GREEN : AnsiColors.ANSI_RESET) + value + AnsiColors.ANSI_RESET)).append("\n");
    }

    private StringBuilder prettyAppendRedOnSuccess(StringBuilder builder, String name, Boolean value) {
        return builder.append(addIndentations(name)).append(": ").append(value == null ? "Unknown" : (value == Boolean.TRUE ? (withColour == false ? AnsiColors.ANSI_RED : AnsiColors.ANSI_RESET) + value + AnsiColors.ANSI_RESET : value)).append("\n");
    }

    private StringBuilder prettyAppendRedOnSuccess(StringBuilder builder, String name, TestResult value) {
        return builder.append(addIndentations(name)).append(": ").append(value == null ? "Unknown" : (value == TestResult.TRUE ? (withColour == false ? AnsiColors.ANSI_RED : AnsiColors.ANSI_RESET) + value + AnsiColors.ANSI_RESET : value)).append("\n");
    }

    private StringBuilder prettyAppendRedOnFailure(StringBuilder builder, String name, Boolean value) {
        return builder.append(addIndentations(name)).append(": ").append(value == null ? "Unknown" : (value == Boolean.TRUE ? value : (withColour == false ? AnsiColors.ANSI_RED : AnsiColors.ANSI_RESET) + value + AnsiColors.ANSI_RESET)).append("\n");
    }

    private StringBuilder prettyAppendRedOnFailure(StringBuilder builder, String name, TestResult value) {
        return builder.append(addIndentations(name)).append(": ").append(value == null ? "Unknown" : (value == TestResult.TRUE ? value : (withColour == false ? AnsiColors.ANSI_RED : AnsiColors.ANSI_RESET) + value + AnsiColors.ANSI_RESET)).append("\n");
    }

    private StringBuilder prettyAppendYellowOnFailure(StringBuilder builder, String name, Boolean value) {
        return builder.append(addIndentations(name)).append(": ").append(value == null ? "Unknown" : (value == Boolean.TRUE ? value : (withColour == false ? AnsiColors.ANSI_YELLOW : AnsiColors.ANSI_RESET) + value + AnsiColors.ANSI_RESET)).append("\n");
    }

    private StringBuilder prettyAppendYellowOnFailure(StringBuilder builder, String name, TestResult value) {
        return builder.append(addIndentations(name)).append(": ").append(value == null ? "Unknown" : (value == TestResult.TRUE ? value : (withColour == false ? AnsiColors.ANSI_YELLOW : AnsiColors.ANSI_RESET) + value + AnsiColors.ANSI_RESET)).append("\n");
    }

    private StringBuilder prettyAppendYellowOnSuccess(StringBuilder builder, String name, Boolean value) {
        return builder.append(addIndentations(name)).append(": ").append(value == null ? "Unknown" : (value == Boolean.TRUE ? (withColour == false ? AnsiColors.ANSI_YELLOW : AnsiColors.ANSI_RESET) + value + AnsiColors.ANSI_RESET : value)).append("\n");
    }

    private StringBuilder prettyAppendYellowOnSuccess(StringBuilder builder, String name, TestResult value) {
        return builder.append(addIndentations(name)).append(": ").append(value == null ? "Unknown" : (value == TestResult.TRUE ? (withColour == false ? AnsiColors.ANSI_YELLOW : AnsiColors.ANSI_RESET) + value + AnsiColors.ANSI_RESET : value)).append("\n");
    }

    private StringBuilder prettyAppendGreenRed(StringBuilder builder, String name, Boolean value) {
        return builder.append(addIndentations(name)).append(": ").append(value == null ? "Unknown" : (value == Boolean.TRUE ? (withColour == false ? AnsiColors.ANSI_GREEN : AnsiColors.ANSI_RESET) + value + AnsiColors.ANSI_RESET : (withColour == false ? AnsiColors.ANSI_RED : AnsiColors.ANSI_RESET) + value + AnsiColors.ANSI_RESET)).append("\n");
    }

    private StringBuilder prettyAppendGreenRed(StringBuilder builder, String name, TestResult value) {
        return builder.append(addIndentations(name)).append(": ").append(value == null ? "Unknown" : (value == TestResult.TRUE ? (withColour == false ? AnsiColors.ANSI_GREEN : AnsiColors.ANSI_RESET) + value + AnsiColors.ANSI_RESET : (withColour == false ? AnsiColors.ANSI_RED : AnsiColors.ANSI_RESET) + value + AnsiColors.ANSI_RESET)).append("\n");
    }

    private StringBuilder prettyAppendRedGreen(StringBuilder builder, String name, Boolean value) {
        return builder.append(addIndentations(name)).append(": ").append(value == null ? "Unknown" : (value == Boolean.TRUE ? (withColour == false ? AnsiColors.ANSI_RED : AnsiColors.ANSI_RESET) + value + AnsiColors.ANSI_RESET : (withColour == false ? AnsiColors.ANSI_GREEN : AnsiColors.ANSI_RESET) + value + AnsiColors.ANSI_RESET)).append("\n");
    }

    private StringBuilder prettyAppendRedGreen(StringBuilder builder, String name, TestResult value) {
        return builder.append(addIndentations(name)).append(": ").append(value == null ? "Unknown" : (value == TestResult.TRUE ? (withColour == false ? AnsiColors.ANSI_RED : AnsiColors.ANSI_RESET) + value + AnsiColors.ANSI_RESET : (withColour == false ? AnsiColors.ANSI_GREEN : AnsiColors.ANSI_RESET) + value + AnsiColors.ANSI_RESET)).append("\n");
    }

    private StringBuilder prettyAppendGreenYellow(StringBuilder builder, String name, Boolean value) {
        return builder.append(addIndentations(name)).append(": ").append(value == null ? "Unknown" : (value == Boolean.TRUE ? (withColour == false ? AnsiColors.ANSI_GREEN : AnsiColors.ANSI_RESET) + value + AnsiColors.ANSI_RESET : (withColour == false ? AnsiColors.ANSI_YELLOW : AnsiColors.ANSI_RESET) + value + AnsiColors.ANSI_RESET)).append("\n");
    }

    private StringBuilder prettyAppendGreenYellow(StringBuilder builder, String name, TestResult value) {
        return builder.append(addIndentations(name)).append(": ").append(value == null ? "Unknown" : (value == TestResult.TRUE ? (withColour == false ? AnsiColors.ANSI_GREEN : AnsiColors.ANSI_RESET) + value + AnsiColors.ANSI_RESET : (withColour == false ? AnsiColors.ANSI_YELLOW : AnsiColors.ANSI_RESET) + value + AnsiColors.ANSI_RESET)).append("\n");
    }

    private StringBuilder prettyAppendYellowGreen(StringBuilder builder, String name, Boolean value) {
        return builder.append(addIndentations(name)).append(": ").append(value == null ? "Unknown" : (value == Boolean.TRUE ? (withColour == false ? AnsiColors.ANSI_YELLOW : AnsiColors.ANSI_RESET) + value + AnsiColors.ANSI_RESET : (withColour == false ? AnsiColors.ANSI_GREEN : AnsiColors.ANSI_RESET) + value + AnsiColors.ANSI_RESET)).append("\n");
    }

    private StringBuilder prettyAppendYellowGreen(StringBuilder builder, String name, TestResult value) {
        return builder.append(addIndentations(name)).append(": ").append(value == null ? "Unknown" : (value == TestResult.TRUE ? (withColour == false ? AnsiColors.ANSI_YELLOW : AnsiColors.ANSI_RESET) + value + AnsiColors.ANSI_RESET : (withColour == false ? AnsiColors.ANSI_GREEN : AnsiColors.ANSI_RESET) + value + AnsiColors.ANSI_RESET)).append("\n");
    }

    private StringBuilder prettyAppendYellow(StringBuilder builder, String value) {
        return builder.append((withColour == false ? AnsiColors.ANSI_YELLOW : AnsiColors.ANSI_RESET) + value + AnsiColors.ANSI_RESET).append("\n");
    }

    private StringBuilder prettyAppendYellow(StringBuilder builder, String name, String value) {
        return builder.append(addIndentations(name)).append(": ").append((withColour == false ? AnsiColors.ANSI_YELLOW : AnsiColors.ANSI_RESET) + value + AnsiColors.ANSI_RESET).append("\n");
    }

    private StringBuilder prettyAppendRed(StringBuilder builder, String value) {
        return builder.append((withColour == false ? AnsiColors.ANSI_RED : AnsiColors.ANSI_RESET) + value + AnsiColors.ANSI_RESET).append("\n");
    }

    private StringBuilder prettyAppendRed(StringBuilder builder, String name, String value) {
        return builder.append(addIndentations(name)).append(": ").append((withColour == false ? AnsiColors.ANSI_RED : AnsiColors.ANSI_RESET) + value + AnsiColors.ANSI_RESET).append("\n");
    }

    private StringBuilder prettyAppendGreen(StringBuilder builder, String value) {
        return builder.append((withColour == false ? AnsiColors.ANSI_GREEN : AnsiColors.ANSI_RESET) + value + AnsiColors.ANSI_RESET).append("\n");
    }

    private StringBuilder prettyAppendGreen(StringBuilder builder, String name, String value) {
        return builder.append(addIndentations(name)).append(": ").append((withColour == false ? AnsiColors.ANSI_GREEN : AnsiColors.ANSI_RESET) + value + AnsiColors.ANSI_RESET).append("\n");
=======
    private StringBuilder prettyAppend(StringBuilder builder, String name, AnalyzedProperty property) {
        builder.append(addIndentations(name)).append(": ");
        builder.append(scheme.getEncodedString(report, property));
        builder.append("\n");
        return builder;
    }

    private StringBuilder prettyAppend(StringBuilder builder, String name, Boolean value, AnsiColor color) {
        return prettyAppend(builder, name, "" + value, color);
    }

    private StringBuilder prettyAppend(StringBuilder builder, String name, String value, AnsiColor color) {
        builder.append(addIndentations(name)).append(": ");
        if (printColorful) {
            builder.append(color.getCode());
        }
        builder.append(value);
        if (printColorful) {
            builder.append(AnsiColor.RESET.getCode());
        }
        builder.append("\n");
        return builder;
>>>>>>> a0b0e5ac
    }

    private StringBuilder prettyAppendHeading(StringBuilder builder, String value) {
        depth = 0;
<<<<<<< HEAD
        return builder.append((withColour == false ? AnsiColors.ANSI_BOLD + AnsiColors.ANSI_BLUE : AnsiColors.ANSI_RESET) + "\n------------------------------------------------------------\n" + value + "\n\n" + AnsiColors.ANSI_RESET);
    }

    private StringBuilder prettyAppendUnderlined(StringBuilder builder, String name, String value) {
        return builder.append(addIndentations(name)).append(": ").append((withColour == false ? AnsiColors.ANSI_UNDERLINE + value + AnsiColors.ANSI_RESET : value)).append("\n");
    }

    private StringBuilder prettyAppendUnderlined(StringBuilder builder, String name, boolean value) {
        return builder.append(addIndentations(name)).append(": ").append((withColour == false ? AnsiColors.ANSI_UNDERLINE + value + AnsiColors.ANSI_RESET : value)).append("\n");
    }

    private StringBuilder prettyAppendUnderlined(StringBuilder builder, String name, long value) {
        return builder.append(addIndentations(name)).append(": ").append((withColour == false ? AnsiColors.ANSI_UNDERLINE + value + AnsiColors.ANSI_RESET : value)).append("\n");
=======

        return builder.append(printColorful ? AnsiColor.BOLD.getCode() + AnsiColor.BLUE.getCode() : AnsiColor.RESET.getCode()).append("\n------------------------------------------------------------\n").append(value).append("\n\n").append(AnsiColor.RESET.getCode());
    }

    private StringBuilder prettyAppendUnderlined(StringBuilder builder, String name, String value) {
        return builder.append(addIndentations(name)).append(": ").append((printColorful ? AnsiColor.UNDERLINE.getCode() + value + AnsiColor.RESET.getCode() : value)).append("\n");
    }

    private StringBuilder prettyAppendUnderlined(StringBuilder builder, String name, boolean value) {
        return builder.append(addIndentations(name)).append(": ").append((printColorful ? AnsiColor.UNDERLINE.getCode() + value + AnsiColor.RESET.getCode() : value)).append("\n");
    }

    private StringBuilder prettyAppendUnderlined(StringBuilder builder, String name, long value) {
        return builder.append(addIndentations(name)).append(": ").append((printColorful == false ? AnsiColor.UNDERLINE.getCode() + value + AnsiColor.RESET.getCode() : value)).append("\n");
>>>>>>> a0b0e5ac
    }

    private StringBuilder prettyAppendSubheading(StringBuilder builder, String name) {
        depth = 1;
<<<<<<< HEAD
        return builder.append("|_\n |" + (withColour == false ? AnsiColors.ANSI_BOLD + AnsiColors.ANSI_PURPLE + AnsiColors.ANSI_UNDERLINE + name + "\n\n" + AnsiColors.ANSI_RESET : name + "\n\n"));
=======
        return builder.append("|_\n |").append(printColorful ? AnsiColor.BOLD.getCode() + AnsiColor.PURPLE.getCode() + AnsiColor.UNDERLINE.getCode() + name + "\n\n" + AnsiColor.RESET.getCode() : name + "\n\n");
>>>>>>> a0b0e5ac
    }

    private StringBuilder prettyAppendSubSubheading(StringBuilder builder, String name) {
        depth = 2;
<<<<<<< HEAD
        return builder.append("|_\n |_\n  |" + (withColour == false ? AnsiColors.ANSI_BOLD + AnsiColors.ANSI_PURPLE + AnsiColors.ANSI_UNDERLINE + name + "\n\n" + AnsiColors.ANSI_RESET : name + "\n\n"));
=======
        return builder.append("|_\n |_\n  |").append(printColorful ? AnsiColor.BOLD.getCode() + AnsiColor.PURPLE.getCode() + AnsiColor.UNDERLINE.getCode() + name + "\n\n" + AnsiColor.RESET.getCode() : name + "\n\n");
>>>>>>> a0b0e5ac
    }

    private StringBuilder prettyAppendSubSubSubheading(StringBuilder builder, String name) {
        depth = 3;
<<<<<<< HEAD
        return builder.append("|_\n |_\n  |_\n   |" + (withColour == false ? AnsiColors.ANSI_BOLD + AnsiColors.ANSI_PURPLE + AnsiColors.ANSI_UNDERLINE + name + "\n\n" + AnsiColors.ANSI_RESET : name + "\n\n"));
=======
        return builder.append("|_\n |_\n  |_\n   |").append(printColorful ? AnsiColor.BOLD.getCode() + AnsiColor.PURPLE.getCode() + AnsiColor.UNDERLINE.getCode() + name + "\n\n" + AnsiColor.RESET.getCode() : name + "\n\n");
>>>>>>> a0b0e5ac
    }

    private void prettyAppendDrown(StringBuilder builder, String testName, DrownVulnerabilityType drownVulnerable) {
        builder.append(addIndentations(testName)).append(": ");
        if (drownVulnerable == null) {
            prettyAppend(builder, "Unknown");
            return;
        }
        switch (drownVulnerable) {
            case FULL:
                prettyAppend(builder, "true - fully exploitable", AnsiColor.RED);
                break;
            case SSL2:
                prettyAppend(builder, "true - SSL 2 supported!", AnsiColor.RED);
                break;
            case NONE:
                prettyAppend(builder, "false", AnsiColor.GREEN);
                break;
            case UNKNOWN:
                prettyAppend(builder, "Unknown");
                break;
        }
    }

    private void prettyAppendEarlyCcs(StringBuilder builder, String testName, EarlyCcsVulnerabilityType earlyCcsVulnerable) {
        builder.append(addIndentations(testName)).append(": ");
        if (earlyCcsVulnerable == null) {
            prettyAppend(builder, "Unknown");
            return;
        }
        switch (earlyCcsVulnerable) {
            case VULN_EXPLOITABLE:
                prettyAppend(builder, "true - exploitable", AnsiColor.RED);
                break;
            case VULN_NOT_EXPLOITABLE:
                prettyAppend(builder, "true - probably not exploitable", AnsiColor.RED);
                break;
            case NOT_VULNERABLE:
                prettyAppend(builder, "false", AnsiColor.GREEN);
                break;
            case UNKNOWN:
                prettyAppend(builder, "Unknown");
                break;
        }
    }

    private StringBuilder prettyAppendCheckPattern(StringBuilder builder, String value, CheckPattern pattern) {
        if (pattern == null) {
            return builder.append(addIndentations(value)).append(": ").append("Unknown").append("\n");
        }
        builder = builder.append(addIndentations(value)).append(": ");
        switch (pattern.getType()) {
            case CORRECT:
                return prettyAppend(builder, pattern.toString(), AnsiColor.GREEN);
            case NONE:
            case PARTIAL:
                return prettyAppend(builder, pattern.toString(), AnsiColor.RED);
            case UNKNOWN:
                return prettyAppend(builder, pattern.toString());
            default:
                throw new IllegalArgumentException("Unkown MacCheckPattern Type: " + pattern.getType());
        }
    }

    private String padToLength(String value, int length) {
        StringBuilder builder = new StringBuilder(value);
        while (builder.length() < length) {
            builder.append(" ");
        }
        return builder.toString();
    }

    private String addIndentations(String value) {
        StringBuilder builder = new StringBuilder();
        for (int i = 0; i < depth; i++) {
            builder.append(" ");
        }
        builder.append(value);
        if (value.length() + depth < 8) {
            builder.append("\t\t\t\t ");
        } else if (value.length() + depth < 16) {
            builder.append("\t\t\t ");
        } else if (value.length() + depth < 24) {
            builder.append("\t\t ");
        } else if (value.length() + depth < 32) {
            builder.append("\t ");
        } else {
            builder.append(" ");
        }
        return builder.toString();
    }

    private StringBuilder appendTls13Groups(StringBuilder builder) {
        if (report.getSupportedTls13Groups() != null) {
            prettyAppendHeading(builder, "TLS 1.3 Named Groups");
            if (report.getSupportedTls13Groups().size() > 0) {
                for (NamedGroup group : report.getSupportedTls13Groups()) {
                    builder.append(group.name()).append("\n");
                }
            } else {
                builder.append("none\n");
            }
        }
        return builder;
    }

    private void prettyAppendRandom(StringBuilder builder, String testName, RandomEvaluationResult randomEvaluationResult) {
        if (randomEvaluationResult == null) {
            prettyAppend(builder, testName, "unknown", AnsiColor.DEFAULT_COLOR);
            return;
        }
        switch (randomEvaluationResult) {
            case DUPLICATES:
                prettyAppend(builder, testName, "true - exploitable", AnsiColor.RED);
                break;
            case NOT_ANALYZED:
                prettyAppend(builder, testName, "not analyzed", AnsiColor.DEFAULT_COLOR);
                break;
            case NOT_RANDOM:
                prettyAppend(builder, testName, "does not seem to be random", AnsiColor.DEFAULT_COLOR);
                break;
            case UNIX_TIME:
                prettyAppend(builder, testName, "contains unix time", AnsiColor.DEFAULT_COLOR);
                break;
            case NO_DUPLICATES:
                prettyAppend(builder, testName, "no duplicates (wip)", AnsiColor.GREEN);
                break;
        }
    }

    public void setDepth(int depth) {
        this.depth = depth;
    }
}<|MERGE_RESOLUTION|>--- conflicted
+++ resolved
@@ -67,7 +67,6 @@
 
     private final SiteReport report;
     private final ScannerDetail detail;
-    private final boolean withColour;
     private int depth;
 
     private final String hsClientFormat = "%-28s";
@@ -78,13 +77,6 @@
     private final PrintingScheme scheme;
     private final boolean printColorful;
 
-<<<<<<< HEAD
-    public SiteReportPrinter(SiteReport report, ScannerDetail detail, boolean withColour) {
-        this.report = report;
-        this.detail = detail;
-        depth = 0;
-        this.withColour = withColour;
-=======
     public SiteReportPrinter(SiteReport report, ScannerDetail detail, boolean printColorful) {
         this.report = report;
         this.detail = detail;
@@ -99,7 +91,6 @@
         depth = 0;
         this.scheme = scheme;
         this.printColorful = printColorful;
->>>>>>> a0b0e5ac
     }
 
     public String getFullReport() {
@@ -1162,17 +1153,6 @@
     }
 
     private String getGreenString(String value, String format) {
-<<<<<<< HEAD
-        return (withColour == false ? AnsiColors.ANSI_GREEN : AnsiColors.ANSI_RESET) + String.format(format, value == null ? "Unknown" : value) + AnsiColors.ANSI_RESET;
-    }
-
-    private String getYellowString(String value, String format) {
-        return (withColour == false ? AnsiColors.ANSI_YELLOW : AnsiColors.ANSI_RESET) + String.format(format, value == null ? "Unknown" : value) + AnsiColors.ANSI_RESET;
-    }
-
-    private String getRedString(String value, String format) {
-        return (withColour == false ? AnsiColors.ANSI_RED : AnsiColors.ANSI_RESET) + String.format(format, value == null ? "Unknown" : value) + AnsiColors.ANSI_RESET;
-=======
         return (printColorful ? AnsiColor.GREEN.getCode() : AnsiColor.RESET.getCode()) + String.format(format, value == null ? "Unknown" : value) + AnsiColor.RESET.getCode();
     }
 
@@ -1182,7 +1162,6 @@
 
     private String getRedString(String value, String format) {
         return (printColorful ? AnsiColor.RED.getCode() : AnsiColor.RESET.getCode()) + String.format(format, value == null ? "Unknown" : value) + AnsiColor.RESET.getCode();
->>>>>>> a0b0e5ac
     }
 
     private StringBuilder prettyAppend(StringBuilder builder, String value) {
@@ -1213,114 +1192,6 @@
         return builder.append(addIndentations(name)).append(": ").append(value == null ? "Unknown" : value).append("\n");
     }
 
-<<<<<<< HEAD
-    private StringBuilder prettyAppend(StringBuilder builder, String name, TestResult value) {
-        return builder.append(addIndentations(name)).append(": ").append(value == null ? "Unknown" : value).append("\n");
-    }
-
-    private StringBuilder prettyAppendGreenOnSuccess(StringBuilder builder, String name, Boolean value) {
-        return builder.append(addIndentations(name)).append(": ").append(value == null ? "Unknown" : (value == Boolean.TRUE ? (withColour == false ? AnsiColors.ANSI_GREEN : AnsiColors.ANSI_RESET) + value + AnsiColors.ANSI_RESET : value)).append("\n");
-    }
-
-    private StringBuilder prettyAppendGreenOnSuccess(StringBuilder builder, String name, TestResult value) {
-        return builder.append(addIndentations(name)).append(": ").append(value == null ? "Unknown" : (value == TestResult.TRUE ? (withColour == false ? AnsiColors.ANSI_GREEN : AnsiColors.ANSI_RESET) + value + AnsiColors.ANSI_RESET : value)).append("\n");
-    }
-
-    private StringBuilder prettyAppendGreenOnFailure(StringBuilder builder, String name, Boolean value) {
-        return builder.append(addIndentations(name)).append(": ").append(value == null ? "Unknown" : (value == Boolean.TRUE ? value : (withColour == false ? AnsiColors.ANSI_GREEN : AnsiColors.ANSI_RESET) + value + AnsiColors.ANSI_RESET)).append("\n");
-    }
-
-    private StringBuilder prettyAppendGreenOnFailure(StringBuilder builder, String name, TestResult value) {
-        return builder.append(addIndentations(name)).append(": ").append(value == null ? "Unknown" : (value == TestResult.TRUE ? value : (withColour == false ? AnsiColors.ANSI_GREEN : AnsiColors.ANSI_RESET) + value + AnsiColors.ANSI_RESET)).append("\n");
-    }
-
-    private StringBuilder prettyAppendRedOnSuccess(StringBuilder builder, String name, Boolean value) {
-        return builder.append(addIndentations(name)).append(": ").append(value == null ? "Unknown" : (value == Boolean.TRUE ? (withColour == false ? AnsiColors.ANSI_RED : AnsiColors.ANSI_RESET) + value + AnsiColors.ANSI_RESET : value)).append("\n");
-    }
-
-    private StringBuilder prettyAppendRedOnSuccess(StringBuilder builder, String name, TestResult value) {
-        return builder.append(addIndentations(name)).append(": ").append(value == null ? "Unknown" : (value == TestResult.TRUE ? (withColour == false ? AnsiColors.ANSI_RED : AnsiColors.ANSI_RESET) + value + AnsiColors.ANSI_RESET : value)).append("\n");
-    }
-
-    private StringBuilder prettyAppendRedOnFailure(StringBuilder builder, String name, Boolean value) {
-        return builder.append(addIndentations(name)).append(": ").append(value == null ? "Unknown" : (value == Boolean.TRUE ? value : (withColour == false ? AnsiColors.ANSI_RED : AnsiColors.ANSI_RESET) + value + AnsiColors.ANSI_RESET)).append("\n");
-    }
-
-    private StringBuilder prettyAppendRedOnFailure(StringBuilder builder, String name, TestResult value) {
-        return builder.append(addIndentations(name)).append(": ").append(value == null ? "Unknown" : (value == TestResult.TRUE ? value : (withColour == false ? AnsiColors.ANSI_RED : AnsiColors.ANSI_RESET) + value + AnsiColors.ANSI_RESET)).append("\n");
-    }
-
-    private StringBuilder prettyAppendYellowOnFailure(StringBuilder builder, String name, Boolean value) {
-        return builder.append(addIndentations(name)).append(": ").append(value == null ? "Unknown" : (value == Boolean.TRUE ? value : (withColour == false ? AnsiColors.ANSI_YELLOW : AnsiColors.ANSI_RESET) + value + AnsiColors.ANSI_RESET)).append("\n");
-    }
-
-    private StringBuilder prettyAppendYellowOnFailure(StringBuilder builder, String name, TestResult value) {
-        return builder.append(addIndentations(name)).append(": ").append(value == null ? "Unknown" : (value == TestResult.TRUE ? value : (withColour == false ? AnsiColors.ANSI_YELLOW : AnsiColors.ANSI_RESET) + value + AnsiColors.ANSI_RESET)).append("\n");
-    }
-
-    private StringBuilder prettyAppendYellowOnSuccess(StringBuilder builder, String name, Boolean value) {
-        return builder.append(addIndentations(name)).append(": ").append(value == null ? "Unknown" : (value == Boolean.TRUE ? (withColour == false ? AnsiColors.ANSI_YELLOW : AnsiColors.ANSI_RESET) + value + AnsiColors.ANSI_RESET : value)).append("\n");
-    }
-
-    private StringBuilder prettyAppendYellowOnSuccess(StringBuilder builder, String name, TestResult value) {
-        return builder.append(addIndentations(name)).append(": ").append(value == null ? "Unknown" : (value == TestResult.TRUE ? (withColour == false ? AnsiColors.ANSI_YELLOW : AnsiColors.ANSI_RESET) + value + AnsiColors.ANSI_RESET : value)).append("\n");
-    }
-
-    private StringBuilder prettyAppendGreenRed(StringBuilder builder, String name, Boolean value) {
-        return builder.append(addIndentations(name)).append(": ").append(value == null ? "Unknown" : (value == Boolean.TRUE ? (withColour == false ? AnsiColors.ANSI_GREEN : AnsiColors.ANSI_RESET) + value + AnsiColors.ANSI_RESET : (withColour == false ? AnsiColors.ANSI_RED : AnsiColors.ANSI_RESET) + value + AnsiColors.ANSI_RESET)).append("\n");
-    }
-
-    private StringBuilder prettyAppendGreenRed(StringBuilder builder, String name, TestResult value) {
-        return builder.append(addIndentations(name)).append(": ").append(value == null ? "Unknown" : (value == TestResult.TRUE ? (withColour == false ? AnsiColors.ANSI_GREEN : AnsiColors.ANSI_RESET) + value + AnsiColors.ANSI_RESET : (withColour == false ? AnsiColors.ANSI_RED : AnsiColors.ANSI_RESET) + value + AnsiColors.ANSI_RESET)).append("\n");
-    }
-
-    private StringBuilder prettyAppendRedGreen(StringBuilder builder, String name, Boolean value) {
-        return builder.append(addIndentations(name)).append(": ").append(value == null ? "Unknown" : (value == Boolean.TRUE ? (withColour == false ? AnsiColors.ANSI_RED : AnsiColors.ANSI_RESET) + value + AnsiColors.ANSI_RESET : (withColour == false ? AnsiColors.ANSI_GREEN : AnsiColors.ANSI_RESET) + value + AnsiColors.ANSI_RESET)).append("\n");
-    }
-
-    private StringBuilder prettyAppendRedGreen(StringBuilder builder, String name, TestResult value) {
-        return builder.append(addIndentations(name)).append(": ").append(value == null ? "Unknown" : (value == TestResult.TRUE ? (withColour == false ? AnsiColors.ANSI_RED : AnsiColors.ANSI_RESET) + value + AnsiColors.ANSI_RESET : (withColour == false ? AnsiColors.ANSI_GREEN : AnsiColors.ANSI_RESET) + value + AnsiColors.ANSI_RESET)).append("\n");
-    }
-
-    private StringBuilder prettyAppendGreenYellow(StringBuilder builder, String name, Boolean value) {
-        return builder.append(addIndentations(name)).append(": ").append(value == null ? "Unknown" : (value == Boolean.TRUE ? (withColour == false ? AnsiColors.ANSI_GREEN : AnsiColors.ANSI_RESET) + value + AnsiColors.ANSI_RESET : (withColour == false ? AnsiColors.ANSI_YELLOW : AnsiColors.ANSI_RESET) + value + AnsiColors.ANSI_RESET)).append("\n");
-    }
-
-    private StringBuilder prettyAppendGreenYellow(StringBuilder builder, String name, TestResult value) {
-        return builder.append(addIndentations(name)).append(": ").append(value == null ? "Unknown" : (value == TestResult.TRUE ? (withColour == false ? AnsiColors.ANSI_GREEN : AnsiColors.ANSI_RESET) + value + AnsiColors.ANSI_RESET : (withColour == false ? AnsiColors.ANSI_YELLOW : AnsiColors.ANSI_RESET) + value + AnsiColors.ANSI_RESET)).append("\n");
-    }
-
-    private StringBuilder prettyAppendYellowGreen(StringBuilder builder, String name, Boolean value) {
-        return builder.append(addIndentations(name)).append(": ").append(value == null ? "Unknown" : (value == Boolean.TRUE ? (withColour == false ? AnsiColors.ANSI_YELLOW : AnsiColors.ANSI_RESET) + value + AnsiColors.ANSI_RESET : (withColour == false ? AnsiColors.ANSI_GREEN : AnsiColors.ANSI_RESET) + value + AnsiColors.ANSI_RESET)).append("\n");
-    }
-
-    private StringBuilder prettyAppendYellowGreen(StringBuilder builder, String name, TestResult value) {
-        return builder.append(addIndentations(name)).append(": ").append(value == null ? "Unknown" : (value == TestResult.TRUE ? (withColour == false ? AnsiColors.ANSI_YELLOW : AnsiColors.ANSI_RESET) + value + AnsiColors.ANSI_RESET : (withColour == false ? AnsiColors.ANSI_GREEN : AnsiColors.ANSI_RESET) + value + AnsiColors.ANSI_RESET)).append("\n");
-    }
-
-    private StringBuilder prettyAppendYellow(StringBuilder builder, String value) {
-        return builder.append((withColour == false ? AnsiColors.ANSI_YELLOW : AnsiColors.ANSI_RESET) + value + AnsiColors.ANSI_RESET).append("\n");
-    }
-
-    private StringBuilder prettyAppendYellow(StringBuilder builder, String name, String value) {
-        return builder.append(addIndentations(name)).append(": ").append((withColour == false ? AnsiColors.ANSI_YELLOW : AnsiColors.ANSI_RESET) + value + AnsiColors.ANSI_RESET).append("\n");
-    }
-
-    private StringBuilder prettyAppendRed(StringBuilder builder, String value) {
-        return builder.append((withColour == false ? AnsiColors.ANSI_RED : AnsiColors.ANSI_RESET) + value + AnsiColors.ANSI_RESET).append("\n");
-    }
-
-    private StringBuilder prettyAppendRed(StringBuilder builder, String name, String value) {
-        return builder.append(addIndentations(name)).append(": ").append((withColour == false ? AnsiColors.ANSI_RED : AnsiColors.ANSI_RESET) + value + AnsiColors.ANSI_RESET).append("\n");
-    }
-
-    private StringBuilder prettyAppendGreen(StringBuilder builder, String value) {
-        return builder.append((withColour == false ? AnsiColors.ANSI_GREEN : AnsiColors.ANSI_RESET) + value + AnsiColors.ANSI_RESET).append("\n");
-    }
-
-    private StringBuilder prettyAppendGreen(StringBuilder builder, String name, String value) {
-        return builder.append(addIndentations(name)).append(": ").append((withColour == false ? AnsiColors.ANSI_GREEN : AnsiColors.ANSI_RESET) + value + AnsiColors.ANSI_RESET).append("\n");
-=======
     private StringBuilder prettyAppend(StringBuilder builder, String name, AnalyzedProperty property) {
         builder.append(addIndentations(name)).append(": ");
         builder.append(scheme.getEncodedString(report, property));
@@ -1343,26 +1214,10 @@
         }
         builder.append("\n");
         return builder;
->>>>>>> a0b0e5ac
     }
 
     private StringBuilder prettyAppendHeading(StringBuilder builder, String value) {
         depth = 0;
-<<<<<<< HEAD
-        return builder.append((withColour == false ? AnsiColors.ANSI_BOLD + AnsiColors.ANSI_BLUE : AnsiColors.ANSI_RESET) + "\n------------------------------------------------------------\n" + value + "\n\n" + AnsiColors.ANSI_RESET);
-    }
-
-    private StringBuilder prettyAppendUnderlined(StringBuilder builder, String name, String value) {
-        return builder.append(addIndentations(name)).append(": ").append((withColour == false ? AnsiColors.ANSI_UNDERLINE + value + AnsiColors.ANSI_RESET : value)).append("\n");
-    }
-
-    private StringBuilder prettyAppendUnderlined(StringBuilder builder, String name, boolean value) {
-        return builder.append(addIndentations(name)).append(": ").append((withColour == false ? AnsiColors.ANSI_UNDERLINE + value + AnsiColors.ANSI_RESET : value)).append("\n");
-    }
-
-    private StringBuilder prettyAppendUnderlined(StringBuilder builder, String name, long value) {
-        return builder.append(addIndentations(name)).append(": ").append((withColour == false ? AnsiColors.ANSI_UNDERLINE + value + AnsiColors.ANSI_RESET : value)).append("\n");
-=======
 
         return builder.append(printColorful ? AnsiColor.BOLD.getCode() + AnsiColor.BLUE.getCode() : AnsiColor.RESET.getCode()).append("\n------------------------------------------------------------\n").append(value).append("\n\n").append(AnsiColor.RESET.getCode());
     }
@@ -1377,34 +1232,21 @@
 
     private StringBuilder prettyAppendUnderlined(StringBuilder builder, String name, long value) {
         return builder.append(addIndentations(name)).append(": ").append((printColorful == false ? AnsiColor.UNDERLINE.getCode() + value + AnsiColor.RESET.getCode() : value)).append("\n");
->>>>>>> a0b0e5ac
     }
 
     private StringBuilder prettyAppendSubheading(StringBuilder builder, String name) {
         depth = 1;
-<<<<<<< HEAD
-        return builder.append("|_\n |" + (withColour == false ? AnsiColors.ANSI_BOLD + AnsiColors.ANSI_PURPLE + AnsiColors.ANSI_UNDERLINE + name + "\n\n" + AnsiColors.ANSI_RESET : name + "\n\n"));
-=======
         return builder.append("|_\n |").append(printColorful ? AnsiColor.BOLD.getCode() + AnsiColor.PURPLE.getCode() + AnsiColor.UNDERLINE.getCode() + name + "\n\n" + AnsiColor.RESET.getCode() : name + "\n\n");
->>>>>>> a0b0e5ac
     }
 
     private StringBuilder prettyAppendSubSubheading(StringBuilder builder, String name) {
         depth = 2;
-<<<<<<< HEAD
-        return builder.append("|_\n |_\n  |" + (withColour == false ? AnsiColors.ANSI_BOLD + AnsiColors.ANSI_PURPLE + AnsiColors.ANSI_UNDERLINE + name + "\n\n" + AnsiColors.ANSI_RESET : name + "\n\n"));
-=======
         return builder.append("|_\n |_\n  |").append(printColorful ? AnsiColor.BOLD.getCode() + AnsiColor.PURPLE.getCode() + AnsiColor.UNDERLINE.getCode() + name + "\n\n" + AnsiColor.RESET.getCode() : name + "\n\n");
->>>>>>> a0b0e5ac
     }
 
     private StringBuilder prettyAppendSubSubSubheading(StringBuilder builder, String name) {
         depth = 3;
-<<<<<<< HEAD
-        return builder.append("|_\n |_\n  |_\n   |" + (withColour == false ? AnsiColors.ANSI_BOLD + AnsiColors.ANSI_PURPLE + AnsiColors.ANSI_UNDERLINE + name + "\n\n" + AnsiColors.ANSI_RESET : name + "\n\n"));
-=======
         return builder.append("|_\n |_\n  |_\n   |").append(printColorful ? AnsiColor.BOLD.getCode() + AnsiColor.PURPLE.getCode() + AnsiColor.UNDERLINE.getCode() + name + "\n\n" + AnsiColor.RESET.getCode() : name + "\n\n");
->>>>>>> a0b0e5ac
     }
 
     private void prettyAppendDrown(StringBuilder builder, String testName, DrownVulnerabilityType drownVulnerable) {
