--- conflicted
+++ resolved
@@ -986,7 +986,6 @@
     }
 
     private StringBuilder prettyAppendGreenOnSuccess(StringBuilder builder, String name, Boolean value) {
-<<<<<<< HEAD
         return builder.append(addIndentations(name)).append(": ").append(value == null ? "Unknown" : (value == Boolean.TRUE ? (report.isNoColor() == false ? AnsiColors.ANSI_GREEN : AnsiColors.ANSI_RESET) + value + AnsiColors.ANSI_RESET : value)).append("\n");
     }
 
@@ -1053,73 +1052,6 @@
     private StringBuilder prettyAppendHeading(StringBuilder builder, String value) {
         depth = 0;
         return builder.append((report.isNoColor() == false ? AnsiColors.ANSI_BOLD + AnsiColors.ANSI_BLUE : AnsiColors.ANSI_RESET) + "\n------------------------------------------------------------\n" + value + "\n\n" + AnsiColors.ANSI_RESET);
-=======
-        return builder.append(addIndentations(name)).append(": ").append(value == null ? "Unknown" : (value == Boolean.TRUE ? (report.isNoColor() == false ? AnsiColors.ANSI_GREEN + value + AnsiColors.ANSI_RESET: value) : value)).append("\n");
-    }
-
-    private StringBuilder prettyAppendGreenOnFailure(StringBuilder builder, String name, Boolean value) {
-        return builder.append(addIndentations(name)).append(": ").append(value == null ? "Unknown" : (value == Boolean.TRUE ? value : (report.isNoColor() == false ? AnsiColors.ANSI_GREEN + value + AnsiColors.ANSI_RESET : value))).append("\n");
-    }
-
-    private StringBuilder prettyAppendRedOnSuccess(StringBuilder builder, String name, Boolean value) {
-        return builder.append(addIndentations(name)).append(": ").append(value == null ? "Unknown" : (value == Boolean.TRUE ? (report.isNoColor() == false ? AnsiColors.ANSI_RED + value + AnsiColors.ANSI_RESET : value) : value)).append("\n");
-    }
-
-    private StringBuilder prettyAppendRedOnFailure(StringBuilder builder, String name, Boolean value) {
-        return builder.append(addIndentations(name)).append(": ").append(value == null ? "Unknown" : (value == Boolean.TRUE ? value : (report.isNoColor() == false ? AnsiColors.ANSI_RED + value + AnsiColors.ANSI_RESET : value))).append("\n");
-    }
-
-    private StringBuilder prettyAppendYellowOnFailure(StringBuilder builder, String name, Boolean value) {
-        return builder.append(addIndentations(name)).append(": ").append(value == null ? "Unknown" : (value == Boolean.TRUE ? value : (report.isNoColor() == false ? AnsiColors.ANSI_YELLOW + value + AnsiColors.ANSI_RESET : value))).append("\n");
-    }
-
-    private StringBuilder prettyAppendYellowOnSuccess(StringBuilder builder, String name, Boolean value) {
-        return builder.append(addIndentations(name)).append(": ").append(value == null ? "Unknown" : (value == Boolean.TRUE ? (report.isNoColor() == false ? AnsiColors.ANSI_YELLOW + value + AnsiColors.ANSI_RESET : value) : value)).append("\n");
-    }
-
-    private StringBuilder prettyAppendGreenRed(StringBuilder builder, String name, Boolean value) {
-        return builder.append(addIndentations(name)).append(": ").append(value == null ? "Unknown" : (value == Boolean.TRUE ? (report.isNoColor() == false ? AnsiColors.ANSI_GREEN + value + AnsiColors.ANSI_RESET : value) : (report.isNoColor() == false ? AnsiColors.ANSI_RED + value + AnsiColors.ANSI_RESET : value))).append("\n");
-    }
-
-    private StringBuilder prettyAppendRedGreen(StringBuilder builder, String name, Boolean value) {
-        return builder.append(addIndentations(name)).append(": ").append(value == null ? "Unknown" : (value == Boolean.TRUE ? (report.isNoColor() == false ? AnsiColors.ANSI_RED + value + AnsiColors.ANSI_RESET : value) : (report.isNoColor() == false ? AnsiColors.ANSI_GREEN + value + AnsiColors.ANSI_RESET : value))).append("\n");
-    }
-
-    private StringBuilder prettyAppendGreenYellow(StringBuilder builder, String name, Boolean value) {
-        return builder.append(addIndentations(name)).append(": ").append(value == null ? "Unknown" : (value == Boolean.TRUE ? (report.isNoColor() == false ? AnsiColors.ANSI_GREEN + value + AnsiColors.ANSI_RESET : value) : (report.isNoColor() == false ? AnsiColors.ANSI_YELLOW + value + AnsiColors.ANSI_RESET : value))).append("\n");
-    }
-
-    private StringBuilder prettyAppendYellowGreen(StringBuilder builder, String name, Boolean value) {
-        return builder.append(addIndentations(name)).append(": ").append(value == null ? "Unknown" : (value == Boolean.TRUE ? (report.isNoColor() == false ? AnsiColors.ANSI_YELLOW + value + AnsiColors.ANSI_RESET : value) : (report.isNoColor() == false ? AnsiColors.ANSI_GREEN + value + AnsiColors.ANSI_RESET : value))).append("\n");
-    }
-
-    private StringBuilder prettyAppendYellow(StringBuilder builder, String value) {
-        return builder.append((report.isNoColor() == false ? AnsiColors.ANSI_YELLOW + value + AnsiColors.ANSI_RESET : value)).append("\n");
-    }
-
-    private StringBuilder prettyAppendRed(StringBuilder builder, String value) {
-        return builder.append((report.isNoColor() == false ? AnsiColors.ANSI_RED + value + AnsiColors.ANSI_RESET : value)).append("\n");
-    }
-
-    private StringBuilder prettyAppendRed(StringBuilder builder, String name, String value) {
-        return builder.append(addIndentations(name)).append(": ").append((report.isNoColor() == false ? AnsiColors.ANSI_RED + value + AnsiColors.ANSI_RESET : value)).append("\n");
-    }
-
-    private StringBuilder prettyAppendGreen(StringBuilder builder, String value) {
-        return builder.append((report.isNoColor() == false ? AnsiColors.ANSI_GREEN + value + AnsiColors.ANSI_RESET : value)).append("\n");
-    }
-
-    private StringBuilder prettyAppendGreen(StringBuilder builder, String name, String value) {
-        return builder.append(addIndentations(name)).append(": ").append((report.isNoColor() == false ? AnsiColors.ANSI_GREEN + value + AnsiColors.ANSI_RESET : value)).append("\n");
-    }
-
-    private StringBuilder prettyAppendYellow(StringBuilder builder, String name, String value) {
-        return builder.append(addIndentations(name)).append(": ").append((report.isNoColor() == false ? AnsiColors.ANSI_YELLOW + value + AnsiColors.ANSI_RESET : value)).append("\n");
-    }
-
-    private StringBuilder prettyAppendHeading(StringBuilder builder, String value) {
-        return builder.append((report.isNoColor() == false ? AnsiColors.ANSI_BOLD + AnsiColors.ANSI_BLUE + "\n--------------------------------------------------------\n" + value + "\n\n" + AnsiColors.ANSI_RESET : "\n--------------------------------------------------------\n" + value + "\n\n"));
->>>>>>> 2016a3b0
     }
 
     private StringBuilder prettyAppendUnderlined(StringBuilder builder, String name, String value) {
