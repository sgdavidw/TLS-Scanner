/**
 * TLS-Scanner - A TLS Configuration Analysistool based on TLS-Attacker
 *
 * Copyright 2014-2017 Ruhr University Bochum / Hackmanit GmbH
 *
 * Licensed under Apache License 2.0
 * http://www.apache.org/licenses/LICENSE-2.0
 */
package de.rub.nds.tlsscanner.constants;

/**
 *
 * @author Robert Merget - robert.merget@rub.de
 */
public enum ProbeType {
    CERTIFICATE,
    CIPHERSUITE_ORDER,
    CIPHERSUITE,
    HEARTBLEED,
    HTTP_HEADER,
    BLEICHENBACHER,
    DROWN,
    EARLY_CCS,
    NAMED_GROUPS,
    PADDING_ORACLE,
    CVE20162107,
    POODLE,
    TLS_POODLE,
    PROTOCOL_VERSION,
    INVALID_CURVE,
    SIGNATURE_AND_HASH,
    EXTENSIONS,
    TOKENBINDING,
    COMPRESSIONS,
    COMMON_BUGS,
    RESUMPTION,
    RENEGOTIATION,
    SNI,
<<<<<<< HEAD
    HANDSHAKE_SIMULATION,
=======
    TLS13,
    MAC,
>>>>>>> 41ae8310
}<|MERGE_RESOLUTION|>--- conflicted
+++ resolved
@@ -36,10 +36,7 @@
     RESUMPTION,
     RENEGOTIATION,
     SNI,
-<<<<<<< HEAD
     HANDSHAKE_SIMULATION,
-=======
     TLS13,
     MAC,
->>>>>>> 41ae8310
 }