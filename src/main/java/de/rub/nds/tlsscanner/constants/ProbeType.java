/**
 * TLS-Scanner - A TLS Configuration Analysistool based on TLS-Attacker
 *
 * Copyright 2014-2017 Ruhr University Bochum / Hackmanit GmbH
 *
 * Licensed under Apache License 2.0
 * http://www.apache.org/licenses/LICENSE-2.0
 */
package de.rub.nds.tlsscanner.constants;

/**
 *
 * @author Robert Merget - robert.merget@rub.de
 */
public enum ProbeType {
    CERTIFICATE,
    CIPHERSUITE_ORDER,
    CIPHERSUITE,
    HEARTBLEED,
    BLEICHENBACHER,
<<<<<<< HEAD
    NAMED_GROUPS,
=======
    DROWN,
    EARLY_CCS,
    NAMED_CURVES,
>>>>>>> b6b92274
    PADDING_ORACLE,
    CVE20162107,
    POODLE,
    TLS_POODLE,
    PROTOCOL_VERSION,
    INVALID_CURVE,
    SIGNATURE_AND_HASH,
    EXTENSIONS,
    COMPRESSIONS,
    INTOLERANCES,
    SNI,
    TLS13,
    MAC,
}<|MERGE_RESOLUTION|>--- conflicted
+++ resolved
@@ -18,13 +18,9 @@
     CIPHERSUITE,
     HEARTBLEED,
     BLEICHENBACHER,
-<<<<<<< HEAD
-    NAMED_GROUPS,
-=======
     DROWN,
     EARLY_CCS,
-    NAMED_CURVES,
->>>>>>> b6b92274
+    NAMED_GROUPS,
     PADDING_ORACLE,
     CVE20162107,
     POODLE,
