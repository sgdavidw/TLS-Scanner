/**
 * TLS-Scanner - A TLS Configuration Analysistool based on TLS-Attacker
 *
 * Copyright 2014-2017 Ruhr University Bochum / Hackmanit GmbH
 *
 * Licensed under Apache License 2.0
 * http://www.apache.org/licenses/LICENSE-2.0
 */
package de.rub.nds.tlsscanner;

import de.rub.nds.tlsattacker.attacks.connectivity.ConnectivityChecker;
import de.rub.nds.tlsattacker.core.config.Config;
import de.rub.nds.tlsattacker.core.workflow.NamedThreadFactory;
import de.rub.nds.tlsattacker.core.workflow.ParallelExecutor;
import de.rub.nds.tlsscanner.config.ScannerConfig;
import de.rub.nds.tlsscanner.constants.ProbeType;
import de.rub.nds.tlsscanner.probe.BleichenbacherProbe;
import de.rub.nds.tlsscanner.probe.CertificateProbe;
import de.rub.nds.tlsscanner.probe.CiphersuiteOrderProbe;
import de.rub.nds.tlsscanner.probe.CiphersuiteProbe;
import de.rub.nds.tlsscanner.probe.CommonBugProbe;
import de.rub.nds.tlsscanner.probe.CompressionsProbe;
import de.rub.nds.tlsscanner.probe.Cve20162107Probe;
import de.rub.nds.tlsscanner.probe.DrownProbe;
import de.rub.nds.tlsscanner.probe.EarlyCcsProbe;
import de.rub.nds.tlsscanner.probe.ExtensionProbe;
import de.rub.nds.tlsscanner.probe.HandshakeSimulationProbe;
import de.rub.nds.tlsscanner.probe.HeartbleedProbe;
import de.rub.nds.tlsscanner.probe.HttpHeaderProbe;
import de.rub.nds.tlsscanner.probe.InvalidCurveProbe;
import de.rub.nds.tlsscanner.probe.MacProbe;
import de.rub.nds.tlsscanner.probe.NamedCurvesProbe;
import de.rub.nds.tlsscanner.probe.PaddingOracleProbe;
import de.rub.nds.tlsscanner.probe.PoodleProbe;
import de.rub.nds.tlsscanner.report.SiteReport;
import de.rub.nds.tlsscanner.probe.ProtocolVersionProbe;
import de.rub.nds.tlsscanner.probe.RenegotiationProbe;
import de.rub.nds.tlsscanner.probe.ResumptionProbe;
import de.rub.nds.tlsscanner.probe.SniProbe;
import de.rub.nds.tlsscanner.probe.Tls13Probe;
import de.rub.nds.tlsscanner.probe.TlsPoodleProbe;
import de.rub.nds.tlsscanner.probe.TlsProbe;
import de.rub.nds.tlsscanner.probe.TokenbindingProbe;
import de.rub.nds.tlsscanner.report.after.AfterProbe;
import de.rub.nds.tlsscanner.report.after.FreakAfterProbe;
<<<<<<< HEAD
import de.rub.nds.tlsscanner.report.after.HandshakeSimulationAfterProbe;
=======
import de.rub.nds.tlsscanner.report.after.LogjamAfterprobe;
>>>>>>> 41ae8310
import de.rub.nds.tlsscanner.report.after.Sweet32AfterProbe;
import java.util.LinkedList;
import java.util.List;
import org.apache.logging.log4j.LogManager;
import org.apache.logging.log4j.Logger;

/**
 *
 * @author Robert Merget - robert.merget@rub.de
 */
public class TlsScanner {

    private final Logger LOGGER = LogManager.getLogger();

    private final ScanJobExecutor executor;
    private final ParallelExecutor parallelExecutor;
    private final ScannerConfig config;
    private final boolean closeAfterFinish;
    private final boolean closeAfterFinishParallel;
    private final List<TlsProbe> phaseOneTestList;
    private final List<TlsProbe> phaseTwoTestList;
    private final List<AfterProbe> afterList;

    public TlsScanner(ScannerConfig config) {
        this.executor = ScanJobExecutorFactory.getScanJobExecutor(config);
        this.config = config;
        closeAfterFinish = true;
        closeAfterFinishParallel = true;
        parallelExecutor = new ParallelExecutor(config.getAggroLevel(), 3, new NamedThreadFactory(config.getClientDelegate().getHost() + "-Worker"));
        this.phaseOneTestList = new LinkedList<>();
        this.phaseTwoTestList = new LinkedList<>();
        this.afterList = new LinkedList<>();
        fillDefaultProbeLists();
    }

    public TlsScanner(ScannerConfig config, ScanJobExecutor executor) {
        this.config = config;
        this.executor = executor;
        closeAfterFinish = false;
        closeAfterFinishParallel = true;
        parallelExecutor = new ParallelExecutor(config.getAggroLevel(), 3, new NamedThreadFactory(config.getClientDelegate().getHost() + "-Worker"));
        this.phaseOneTestList = new LinkedList<>();
        this.phaseTwoTestList = new LinkedList<>();
        this.afterList = new LinkedList<>();
        fillDefaultProbeLists();
    }

    public TlsScanner(ScannerConfig config, ScanJobExecutor executor, ParallelExecutor parallelExecutor) {
        this.config = config;
        this.executor = executor;
        this.parallelExecutor = parallelExecutor;
        closeAfterFinish = false;
        closeAfterFinishParallel = false;
        this.phaseOneTestList = new LinkedList<>();
        this.phaseTwoTestList = new LinkedList<>();
        this.afterList = new LinkedList<>();
        fillDefaultProbeLists();
    }

<<<<<<< HEAD
    public SiteReport scan() {
        List<TlsProbe> phaseOneTestList = new LinkedList<>();
        List<TlsProbe> phaseTwoTestList = new LinkedList<>();
        
        SiteReport report = new SiteReport(config.getClientDelegate().getHost(), new LinkedList<ProbeType>(), config.isNoColor(), config.getDetailLevel());
        
        if (prechecks()) {
            phaseOneTestList.add(new SniProbe(config));
            phaseOneTestList.add(new CompressionsProbe(config));
            phaseOneTestList.add(new NamedCurvesProbe(config));
            phaseOneTestList.add(new CertificateProbe(config));
            phaseOneTestList.add(new ProtocolVersionProbe(config));
            phaseOneTestList.add(new CiphersuiteProbe(config));
            phaseOneTestList.add(new CiphersuiteOrderProbe(config));
            phaseOneTestList.add(new ExtensionProbe(config));

            phaseTwoTestList.add(new HeartbleedProbe(config));
            phaseTwoTestList.add(new PaddingOracleProbe(config));
            phaseTwoTestList.add(new BleichenbacherProbe(config));
            phaseTwoTestList.add(new PoodleProbe(config));
            phaseTwoTestList.add(new TlsPoodleProbe(config));
            phaseTwoTestList.add(new Cve20162107Probe(config));
            phaseTwoTestList.add(new InvalidCurveProbe(config));
            phaseTwoTestList.add(new DrownProbe(config));
            phaseTwoTestList.add(new EarlyCcsProbe(config));
            
            phaseTwoTestList.add(new HandshakeSimulationProbe(config));

            List<AfterProbe> afterList = new LinkedList<>();
            afterList.add(new Sweet32AfterProbe());
            afterList.add(new FreakAfterProbe());
            afterList.add(new HandshakeSimulationAfterProbe());
            ScanJob job = new ScanJob(phaseOneTestList, phaseTwoTestList, afterList);
            return executor.execute(config, job, report);
        } else {
            report.setServerIsAlive(false);
            return report;
=======
    public TlsScanner(ScannerConfig config, ScanJobExecutor executor, ParallelExecutor parallelExecutor, List<TlsProbe> phaseOneTestList, List<TlsProbe> phaseTwoTestList, List<AfterProbe> afterList) {
        this.executor = executor;
        this.parallelExecutor = parallelExecutor;
        this.config = config;
        this.phaseOneTestList = phaseOneTestList;
        this.phaseTwoTestList = phaseTwoTestList;
        this.afterList = afterList;
        closeAfterFinish = false;
        closeAfterFinishParallel = false;
    }

    private void fillDefaultProbeLists() {
        phaseOneTestList.add(new CommonBugProbe(config, parallelExecutor));
        phaseOneTestList.add(new SniProbe(config, parallelExecutor));
        phaseOneTestList.add(new CompressionsProbe(config, parallelExecutor));
        phaseOneTestList.add(new NamedCurvesProbe(config, parallelExecutor));
        phaseOneTestList.add(new CertificateProbe(config, parallelExecutor));
        phaseOneTestList.add(new ProtocolVersionProbe(config, parallelExecutor));
        phaseOneTestList.add(new CiphersuiteProbe(config, parallelExecutor));
        phaseOneTestList.add(new CiphersuiteOrderProbe(config, parallelExecutor));
        phaseOneTestList.add(new ExtensionProbe(config, parallelExecutor));
        phaseOneTestList.add(new Tls13Probe(config, parallelExecutor));
        phaseOneTestList.add(new TokenbindingProbe(config, parallelExecutor));
        phaseOneTestList.add(new HttpHeaderProbe(config, parallelExecutor));
        phaseTwoTestList.add(new ResumptionProbe(config, parallelExecutor));
        phaseTwoTestList.add(new RenegotiationProbe(config, parallelExecutor));
        phaseTwoTestList.add(new HeartbleedProbe(config, parallelExecutor));
        phaseTwoTestList.add(new PaddingOracleProbe(config, parallelExecutor));
        phaseTwoTestList.add(new BleichenbacherProbe(config, parallelExecutor));
        phaseTwoTestList.add(new PoodleProbe(config, parallelExecutor));
        phaseTwoTestList.add(new TlsPoodleProbe(config, parallelExecutor));
        phaseTwoTestList.add(new Cve20162107Probe(config, parallelExecutor));
        phaseTwoTestList.add(new InvalidCurveProbe(config, parallelExecutor));
        phaseTwoTestList.add(new DrownProbe(config, parallelExecutor));
        phaseTwoTestList.add(new EarlyCcsProbe(config, parallelExecutor));
        phaseTwoTestList.add(new MacProbe(config, parallelExecutor));
        afterList.add(new Sweet32AfterProbe());
        afterList.add(new FreakAfterProbe());
        afterList.add(new LogjamAfterprobe());
    }

    public SiteReport scan() {
        boolean isConnectable = false;
        try {
            if (isConnectable()) {
                LOGGER.debug(config.getClientDelegate().getHost() + " is connectable");
                if (speaksTls()) {
                    LOGGER.debug(config.getClientDelegate().getHost() + " is connectable");
                    ScanJob job = new ScanJob(phaseOneTestList, phaseTwoTestList, afterList);
                    SiteReport report = executor.execute(config, job);
                    return report;
                } else {
                    isConnectable = true;
                }
            }
            SiteReport report = new SiteReport(config.getClientDelegate().getHost(), new LinkedList<ProbeType>(), config.isNoColor());
            report.setServerIsAlive(isConnectable);
            report.setSupportsSslTls(false);
            return report;
        } finally {
            closeExecutorsIfNeeded();
        }
    }

    private void closeExecutorsIfNeeded() {
        if (closeAfterFinish) {
            executor.shutdown();
        }
        if (closeAfterFinishParallel) {
            parallelExecutor.shutdown();
>>>>>>> 41ae8310
        }
    }

    public boolean isConnectable() {
        Config tlsConfig = config.createConfig();
        ConnectivityChecker checker = new ConnectivityChecker(tlsConfig.getDefaultClientConnection());
        return checker.isConnectable();
    }

    private boolean speaksTls() {
        Config tlsConfig = config.createConfig();
        ConnectivityChecker checker = new ConnectivityChecker(tlsConfig.getDefaultClientConnection());
        return checker.speaksTls(tlsConfig);
    }
}<|MERGE_RESOLUTION|>--- conflicted
+++ resolved
@@ -43,11 +43,8 @@
 import de.rub.nds.tlsscanner.probe.TokenbindingProbe;
 import de.rub.nds.tlsscanner.report.after.AfterProbe;
 import de.rub.nds.tlsscanner.report.after.FreakAfterProbe;
-<<<<<<< HEAD
+import de.rub.nds.tlsscanner.report.after.LogjamAfterprobe;
 import de.rub.nds.tlsscanner.report.after.HandshakeSimulationAfterProbe;
-=======
-import de.rub.nds.tlsscanner.report.after.LogjamAfterprobe;
->>>>>>> 41ae8310
 import de.rub.nds.tlsscanner.report.after.Sweet32AfterProbe;
 import java.util.LinkedList;
 import java.util.List;
@@ -107,45 +104,6 @@
         fillDefaultProbeLists();
     }
 
-<<<<<<< HEAD
-    public SiteReport scan() {
-        List<TlsProbe> phaseOneTestList = new LinkedList<>();
-        List<TlsProbe> phaseTwoTestList = new LinkedList<>();
-        
-        SiteReport report = new SiteReport(config.getClientDelegate().getHost(), new LinkedList<ProbeType>(), config.isNoColor(), config.getDetailLevel());
-        
-        if (prechecks()) {
-            phaseOneTestList.add(new SniProbe(config));
-            phaseOneTestList.add(new CompressionsProbe(config));
-            phaseOneTestList.add(new NamedCurvesProbe(config));
-            phaseOneTestList.add(new CertificateProbe(config));
-            phaseOneTestList.add(new ProtocolVersionProbe(config));
-            phaseOneTestList.add(new CiphersuiteProbe(config));
-            phaseOneTestList.add(new CiphersuiteOrderProbe(config));
-            phaseOneTestList.add(new ExtensionProbe(config));
-
-            phaseTwoTestList.add(new HeartbleedProbe(config));
-            phaseTwoTestList.add(new PaddingOracleProbe(config));
-            phaseTwoTestList.add(new BleichenbacherProbe(config));
-            phaseTwoTestList.add(new PoodleProbe(config));
-            phaseTwoTestList.add(new TlsPoodleProbe(config));
-            phaseTwoTestList.add(new Cve20162107Probe(config));
-            phaseTwoTestList.add(new InvalidCurveProbe(config));
-            phaseTwoTestList.add(new DrownProbe(config));
-            phaseTwoTestList.add(new EarlyCcsProbe(config));
-            
-            phaseTwoTestList.add(new HandshakeSimulationProbe(config));
-
-            List<AfterProbe> afterList = new LinkedList<>();
-            afterList.add(new Sweet32AfterProbe());
-            afterList.add(new FreakAfterProbe());
-            afterList.add(new HandshakeSimulationAfterProbe());
-            ScanJob job = new ScanJob(phaseOneTestList, phaseTwoTestList, afterList);
-            return executor.execute(config, job, report);
-        } else {
-            report.setServerIsAlive(false);
-            return report;
-=======
     public TlsScanner(ScannerConfig config, ScanJobExecutor executor, ParallelExecutor parallelExecutor, List<TlsProbe> phaseOneTestList, List<TlsProbe> phaseTwoTestList, List<AfterProbe> afterList) {
         this.executor = executor;
         this.parallelExecutor = parallelExecutor;
@@ -182,9 +140,11 @@
         phaseTwoTestList.add(new DrownProbe(config, parallelExecutor));
         phaseTwoTestList.add(new EarlyCcsProbe(config, parallelExecutor));
         phaseTwoTestList.add(new MacProbe(config, parallelExecutor));
+        phaseTwoTestList.add(new HandshakeSimulationProbe(config, parallelExecutor));
         afterList.add(new Sweet32AfterProbe());
         afterList.add(new FreakAfterProbe());
         afterList.add(new LogjamAfterprobe());
+        afterList.add(new HandshakeSimulationAfterProbe());
     }
 
     public SiteReport scan() {
@@ -216,7 +176,6 @@
         }
         if (closeAfterFinishParallel) {
             parallelExecutor.shutdown();
->>>>>>> 41ae8310
         }
     }
 
