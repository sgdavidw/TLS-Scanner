--- conflicted
+++ resolved
@@ -48,11 +48,11 @@
 
     @Override
     public ProbeResult executeTest() {
-<<<<<<< HEAD
         try {
             PaddingOracleCommandConfig paddingOracleConfig = new PaddingOracleCommandConfig(getScannerConfig().getGeneralDelegate());
             ClientDelegate delegate = (ClientDelegate) paddingOracleConfig.getDelegate(ClientDelegate.class);
             delegate.setHost(getScannerConfig().getClientDelegate().getHost());
+            delegate.setSniHostname(getScannerConfig().getClientDelegate().getSniHostname());
             StarttlsDelegate starttlsDelegate = (StarttlsDelegate) paddingOracleConfig.getDelegate(StarttlsDelegate.class);
             starttlsDelegate.setStarttlsType(scannerConfig.getStarttlsDelegate().getStarttlsType());
             List<PaddingOracleCipherSuiteFingerprint> testResultList = new LinkedList<>();
@@ -64,23 +64,6 @@
             } else {
                 recordGeneratorType = PaddingRecordGeneratorType.VERY_SHORT;
             }
-=======
-        PaddingOracleCommandConfig paddingOracleConfig = new PaddingOracleCommandConfig(getScannerConfig().getGeneralDelegate());
-        ClientDelegate delegate = (ClientDelegate) paddingOracleConfig.getDelegate(ClientDelegate.class);
-        delegate.setHost(getScannerConfig().getClientDelegate().getHost());
-        delegate.setSniHostname(getScannerConfig().getClientDelegate().getSniHostname());
-        StarttlsDelegate starttlsDelegate = (StarttlsDelegate) paddingOracleConfig.getDelegate(StarttlsDelegate.class);
-        starttlsDelegate.setStarttlsType(scannerConfig.getStarttlsDelegate().getStarttlsType());
-        List<PaddingOracleCipherSuiteFingerprint> testResultList = new LinkedList<>();
-        PaddingRecordGeneratorType recordGeneratorType;
-        if (scannerConfig.getScanDetail().isGreaterEqualTo(ScannerDetail.DETAILED)) {
-            recordGeneratorType = PaddingRecordGeneratorType.MEDIUM;
-        } else if (scannerConfig.getScanDetail().isGreaterEqualTo(ScannerDetail.NORMAL)) {
-            recordGeneratorType = PaddingRecordGeneratorType.SHORT;
-        } else {
-            recordGeneratorType = PaddingRecordGeneratorType.VERY_SHORT;
-        }
->>>>>>> a943739b
 
             List<PaddingVectorGeneratorType> vectorTypeList = new LinkedList<>();
             vectorTypeList.add(PaddingVectorGeneratorType.CLASSIC_DYNAMIC);
