--- conflicted
+++ resolved
@@ -101,17 +101,13 @@
 
     public abstract ProbeResult executeTest();
 
-<<<<<<< HEAD
     public void executeAndMerge(SiteReport report) {
         ProbeResult result = this.call();
         result.merge(report);
     }
 
-    public abstract boolean shouldBeExecuted(SiteReport report);
-=======
     public abstract boolean canBeExecuted(SiteReport report);
->>>>>>> a0b0e5ac
-
+    
     public abstract ProbeResult getCouldNotExecuteResult();
 
     public abstract void adjustConfig(SiteReport report);
