/**
 * TLS-Scanner - A TLS configuration and analysis tool based on TLS-Attacker.
 *
 * Copyright 2017-2019 Ruhr University Bochum / Hackmanit GmbH
 *
 * Licensed under Apache License 2.0
 * http://www.apache.org/licenses/LICENSE-2.0
 */
package de.rub.nds.tlsscanner.probe;

import de.rub.nds.tlsattacker.core.config.Config;
import de.rub.nds.tlsattacker.core.constants.CipherSuite;
import de.rub.nds.tlsattacker.core.constants.NamedGroup;
import de.rub.nds.tlsattacker.core.constants.ProtocolVersion;
import de.rub.nds.tlsattacker.core.state.State;
import de.rub.nds.tlsattacker.core.workflow.ParallelExecutor;
import de.rub.nds.tlsattacker.core.workflow.factory.WorkflowTraceType;
import de.rub.nds.tlsscanner.config.ScannerConfig;
import de.rub.nds.tlsscanner.constants.ProbeType;
import de.rub.nds.tlsscanner.rating.TestResult;
import de.rub.nds.tlsscanner.report.SiteReport;
import de.rub.nds.tlsscanner.report.result.ProbeResult;
import de.rub.nds.tlsscanner.report.result.ResumptionResult;
import java.util.ArrayList;
import java.util.LinkedList;
import java.util.List;

/**
 *
 * @author robert
 */
public class ResumptionProbe extends TlsProbe {

    private List<CipherSuite> supportedSuites;

    public ResumptionProbe(ScannerConfig scannerConfig, ParallelExecutor parallelExecutor) {
        super(parallelExecutor, ProbeType.RESUMPTION, scannerConfig, 0);
    }

    @Override
    public ProbeResult executeTest() {
        try {
            Config tlsConfig = getScannerConfig().createConfig();
            tlsConfig.setQuickReceive(true);
            List<CipherSuite> ciphersuites = new LinkedList<>();
            ciphersuites.addAll(supportedSuites);
            //TODO this can fail in some rare occasions
            tlsConfig.setDefaultClientSupportedCiphersuites(ciphersuites.get(0));
            tlsConfig.setDefaultSelectedCipherSuite(tlsConfig.getDefaultClientSupportedCiphersuites().get(0));
            tlsConfig.setHighestProtocolVersion(ProtocolVersion.TLS12);
            tlsConfig.setEnforceSettings(false);
            tlsConfig.setEarlyStop(true);
            tlsConfig.setStopReceivingAfterFatal(true);
            tlsConfig.setStopActionsAfterFatal(true);
            tlsConfig.setWorkflowTraceType(WorkflowTraceType.FULL_RESUMPTION);
            tlsConfig.setAddECPointFormatExtension(true);
            tlsConfig.setAddEllipticCurveExtension(true);
            tlsConfig.setAddServerNameIndicationExtension(true);
            tlsConfig.setAddRenegotiationInfoExtension(true);
            tlsConfig.setAddSignatureAndHashAlgorithmsExtension(true);
            tlsConfig.setDefaultClientNamedGroups(NamedGroup.getImplemented());
            State state = new State(tlsConfig);
            executeState(state);
            return new ResumptionResult(state.getWorkflowTrace().executedAsPlanned() == true ? TestResult.TRUE : TestResult.FALSE);
        } catch (Exception e) {
            return new ResumptionResult(TestResult.ERROR_DURING_TEST);
        }
    }

    @Override
<<<<<<< HEAD
    public boolean shouldBeExecuted(SiteReport report) {
        return report.getCipherSuites() != null && (report.getCipherSuites().size() > 0);
=======
    public boolean canBeExecuted(SiteReport report) {
        return report.getCipherSuites() != null || (report.getCipherSuites().size() > 0);
>>>>>>> a0b0e5ac
    }

    @Override
    public void adjustConfig(SiteReport report) {
        if (report.getCipherSuites() != null && !report.getCipherSuites().isEmpty()) {
            supportedSuites = new ArrayList<>(report.getCipherSuites());
        } else {
            supportedSuites = CipherSuite.getImplemented();
        }
    }

    @Override
    public ProbeResult getCouldNotExecuteResult() {
        return new ResumptionResult(TestResult.COULD_NOT_TEST);
    }
}<|MERGE_RESOLUTION|>--- conflicted
+++ resolved
@@ -68,13 +68,8 @@
     }
 
     @Override
-<<<<<<< HEAD
-    public boolean shouldBeExecuted(SiteReport report) {
-        return report.getCipherSuites() != null && (report.getCipherSuites().size() > 0);
-=======
     public boolean canBeExecuted(SiteReport report) {
         return report.getCipherSuites() != null || (report.getCipherSuites().size() > 0);
->>>>>>> a0b0e5ac
     }
 
     @Override
