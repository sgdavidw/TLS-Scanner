/**
 * TLS-Scanner - A TLS configuration and analysis tool based on TLS-Attacker.
 *
 * Copyright 2017-2019 Ruhr University Bochum / Hackmanit GmbH
 *
 * Licensed under Apache License 2.0
 * http://www.apache.org/licenses/LICENSE-2.0
 */
package de.rub.nds.tlsscanner.probe;

import de.rub.nds.tlsscanner.constants.ProbeType;
import de.rub.nds.tlsscanner.report.result.BleichenbacherResult;
import de.rub.nds.tlsattacker.attacks.config.BleichenbacherCommandConfig;
import de.rub.nds.tlsattacker.attacks.impl.BleichenbacherAttacker;
import de.rub.nds.tlsattacker.attacks.pkcs1.BleichenbacherWorkflowType;
import de.rub.nds.tlsattacker.attacks.pkcs1.Pkcs1Vector;
import de.rub.nds.tlsattacker.attacks.util.response.EqualityError;
import de.rub.nds.tlsattacker.core.config.delegate.CiphersuiteDelegate;
import de.rub.nds.tlsattacker.core.config.delegate.ClientDelegate;
import de.rub.nds.tlsattacker.core.config.delegate.StarttlsDelegate;
import de.rub.nds.tlsattacker.core.constants.AlgorithmResolver;
import de.rub.nds.tlsattacker.core.constants.CipherSuite;
import de.rub.nds.tlsattacker.core.constants.KeyExchangeAlgorithm;
import de.rub.nds.tlsattacker.core.util.CertificateFetcher;
import de.rub.nds.tlsattacker.core.workflow.ParallelExecutor;
import de.rub.nds.tlsscanner.config.ScannerConfig;
import de.rub.nds.tlsscanner.constants.ScannerDetail;
import de.rub.nds.tlsscanner.rating.TestResult;
import de.rub.nds.tlsscanner.report.AnalyzedProperty;
import de.rub.nds.tlsscanner.report.SiteReport;
import de.rub.nds.tlsscanner.report.result.ProbeResult;
import de.rub.nds.tlsscanner.report.result.bleichenbacher.BleichenbacherTestResult;
import java.security.interfaces.RSAPublicKey;
import java.util.LinkedList;
import java.util.List;

/**
 *
 * @author Robert Merget <robert.merget@rub.de>
 */
public class BleichenbacherProbe extends TlsProbe {

    private List<CipherSuite> suiteList;

    public BleichenbacherProbe(ScannerConfig config, ParallelExecutor parallelExecutor) {
        super(parallelExecutor, ProbeType.BLEICHENBACHER, config, 10);
        suiteList = new LinkedList<>();
    }

    @Override
    public ProbeResult executeTest() {
<<<<<<< HEAD
        try {
            BleichenbacherCommandConfig bleichenbacherConfig = new BleichenbacherCommandConfig(getScannerConfig().getGeneralDelegate());
            ClientDelegate delegate = (ClientDelegate) bleichenbacherConfig.getDelegate(ClientDelegate.class);
            StarttlsDelegate starttlsDelegate = (StarttlsDelegate) bleichenbacherConfig.getDelegate(StarttlsDelegate.class);
            starttlsDelegate.setStarttlsType(scannerConfig.getStarttlsDelegate().getStarttlsType());
            delegate.setHost(getScannerConfig().getClientDelegate().getHost());
            ((CiphersuiteDelegate) (bleichenbacherConfig.getDelegate(CiphersuiteDelegate.class))).setCipherSuites(suiteList);
            RSAPublicKey publicKey = (RSAPublicKey) CertificateFetcher.fetchServerPublicKey(bleichenbacherConfig.createConfig());
            if (publicKey == null) {
                LOGGER.info("Could not retrieve PublicKey from Server - is the Server running?");
                return new BleichenbacherResult(TestResult.ERROR_DURING_TEST, new LinkedList<BleichenbacherTestResult>());
            }
            LOGGER.info("Fetched the following server public key: " + publicKey);
            List<Pkcs1Vector> pkcs1Vectors;
            if (scannerConfig.getScanDetail().isGreaterEqualTo(ScannerDetail.DETAILED)) {
                bleichenbacherConfig.setType(BleichenbacherCommandConfig.Type.FULL);
            } else {
                bleichenbacherConfig.setType(BleichenbacherCommandConfig.Type.FAST);
            }
            List<BleichenbacherTestResult> resultList = new LinkedList<>();
            boolean vulnerable = false;
            for (BleichenbacherWorkflowType bbWorkflowType : BleichenbacherWorkflowType.values()) {
                bleichenbacherConfig.setWorkflowType(bbWorkflowType);
                LOGGER.debug("Testing: " + bbWorkflowType);
                BleichenbacherAttacker attacker = new BleichenbacherAttacker(bleichenbacherConfig, scannerConfig.createConfig(), getParallelExecutor());
                EqualityError errorType = attacker.getEqualityError();
                vulnerable |= (errorType != EqualityError.NONE);
                resultList.add(new BleichenbacherTestResult(errorType != EqualityError.NONE, bleichenbacherConfig.getType(), bbWorkflowType, attacker.getFingerprintPairList(), errorType));
            }
            return new BleichenbacherResult(vulnerable == true ? TestResult.TRUE : TestResult.FALSE, resultList);
        } catch (Exception e) {
            LOGGER.error("Could not scan for Bleichenbacher");
            return new BleichenbacherResult(TestResult.ERROR_DURING_TEST, new LinkedList<BleichenbacherTestResult>());
=======
        BleichenbacherCommandConfig bleichenbacherConfig = new BleichenbacherCommandConfig(getScannerConfig().getGeneralDelegate());
        ClientDelegate delegate = (ClientDelegate) bleichenbacherConfig.getDelegate(ClientDelegate.class);
        StarttlsDelegate starttlsDelegate = (StarttlsDelegate) bleichenbacherConfig.getDelegate(StarttlsDelegate.class);
        starttlsDelegate.setStarttlsType(scannerConfig.getStarttlsDelegate().getStarttlsType());
        delegate.setHost(getScannerConfig().getClientDelegate().getHost());
        delegate.setSniHostname(getScannerConfig().getClientDelegate().getSniHostname());
        ((CiphersuiteDelegate) (bleichenbacherConfig.getDelegate(CiphersuiteDelegate.class))).setCipherSuites(suiteList);
        RSAPublicKey publicKey = (RSAPublicKey) CertificateFetcher.fetchServerPublicKey(bleichenbacherConfig.createConfig());
        if (publicKey == null) {
            LOGGER.info("Could not retrieve PublicKey from Server - is the Server running?");
            return getNotExecutedResult();
        }
        LOGGER.info("Fetched the following server public key: " + publicKey);
        List<Pkcs1Vector> pkcs1Vectors;
        if (scannerConfig.getScanDetail().isGreaterEqualTo(ScannerDetail.DETAILED)) {
            bleichenbacherConfig.setType(BleichenbacherCommandConfig.Type.FULL);
        } else {
            bleichenbacherConfig.setType(BleichenbacherCommandConfig.Type.FAST);
        }
        List<BleichenbacherTestResult> resultList = new LinkedList<>();
        boolean vulnerable = false;
        for (BleichenbacherWorkflowType bbWorkflowType : BleichenbacherWorkflowType.values()) {
            bleichenbacherConfig.setWorkflowType(bbWorkflowType);
            LOGGER.debug("Testing: " + bbWorkflowType);
            BleichenbacherAttacker attacker = new BleichenbacherAttacker(bleichenbacherConfig, scannerConfig.createConfig(), getParallelExecutor());
            EqualityError errorType = attacker.getEqualityError();
            Boolean tempVulnerable;
            if (errorType == null) {
                tempVulnerable = null;
            } else if (errorType != EqualityError.NONE) {
                tempVulnerable = true;
                vulnerable |= tempVulnerable;
            } else {
                tempVulnerable = false;
            }
            resultList.add(new BleichenbacherTestResult(tempVulnerable, bleichenbacherConfig.getType(), bbWorkflowType, attacker.getFingerprintPairList(), errorType));
>>>>>>> a943739b
        }
    }

    @Override
    public boolean canBeExecuted(SiteReport report) {
        return report.getResult(AnalyzedProperty.SUPPORTS_RSA) == TestResult.TRUE;
    }

    @Override
    public void adjustConfig(SiteReport report) {
        if (report.getCipherSuites() != null) {
            for (CipherSuite suite : report.getCipherSuites()) {
                if (AlgorithmResolver.getKeyExchangeAlgorithm(suite) == KeyExchangeAlgorithm.RSA) {
                    suiteList.add(suite);
                }
            }
        } else {
            for (CipherSuite suite : CipherSuite.values()) {
                if (AlgorithmResolver.getKeyExchangeAlgorithm(suite) == KeyExchangeAlgorithm.RSA) {
                    suiteList.add(suite);
                }
            }
        }
    }

    @Override
    public ProbeResult getCouldNotExecuteResult() {
        return new BleichenbacherResult(TestResult.COULD_NOT_TEST, null);
    }
}<|MERGE_RESOLUTION|>--- conflicted
+++ resolved
@@ -49,13 +49,13 @@
 
     @Override
     public ProbeResult executeTest() {
-<<<<<<< HEAD
         try {
             BleichenbacherCommandConfig bleichenbacherConfig = new BleichenbacherCommandConfig(getScannerConfig().getGeneralDelegate());
             ClientDelegate delegate = (ClientDelegate) bleichenbacherConfig.getDelegate(ClientDelegate.class);
             StarttlsDelegate starttlsDelegate = (StarttlsDelegate) bleichenbacherConfig.getDelegate(StarttlsDelegate.class);
             starttlsDelegate.setStarttlsType(scannerConfig.getStarttlsDelegate().getStarttlsType());
             delegate.setHost(getScannerConfig().getClientDelegate().getHost());
+            delegate.setSniHostname(getScannerConfig().getClientDelegate().getSniHostname());
             ((CiphersuiteDelegate) (bleichenbacherConfig.getDelegate(CiphersuiteDelegate.class))).setCipherSuites(suiteList);
             RSAPublicKey publicKey = (RSAPublicKey) CertificateFetcher.fetchServerPublicKey(bleichenbacherConfig.createConfig());
             if (publicKey == null) {
@@ -83,44 +83,6 @@
         } catch (Exception e) {
             LOGGER.error("Could not scan for Bleichenbacher");
             return new BleichenbacherResult(TestResult.ERROR_DURING_TEST, new LinkedList<BleichenbacherTestResult>());
-=======
-        BleichenbacherCommandConfig bleichenbacherConfig = new BleichenbacherCommandConfig(getScannerConfig().getGeneralDelegate());
-        ClientDelegate delegate = (ClientDelegate) bleichenbacherConfig.getDelegate(ClientDelegate.class);
-        StarttlsDelegate starttlsDelegate = (StarttlsDelegate) bleichenbacherConfig.getDelegate(StarttlsDelegate.class);
-        starttlsDelegate.setStarttlsType(scannerConfig.getStarttlsDelegate().getStarttlsType());
-        delegate.setHost(getScannerConfig().getClientDelegate().getHost());
-        delegate.setSniHostname(getScannerConfig().getClientDelegate().getSniHostname());
-        ((CiphersuiteDelegate) (bleichenbacherConfig.getDelegate(CiphersuiteDelegate.class))).setCipherSuites(suiteList);
-        RSAPublicKey publicKey = (RSAPublicKey) CertificateFetcher.fetchServerPublicKey(bleichenbacherConfig.createConfig());
-        if (publicKey == null) {
-            LOGGER.info("Could not retrieve PublicKey from Server - is the Server running?");
-            return getNotExecutedResult();
-        }
-        LOGGER.info("Fetched the following server public key: " + publicKey);
-        List<Pkcs1Vector> pkcs1Vectors;
-        if (scannerConfig.getScanDetail().isGreaterEqualTo(ScannerDetail.DETAILED)) {
-            bleichenbacherConfig.setType(BleichenbacherCommandConfig.Type.FULL);
-        } else {
-            bleichenbacherConfig.setType(BleichenbacherCommandConfig.Type.FAST);
-        }
-        List<BleichenbacherTestResult> resultList = new LinkedList<>();
-        boolean vulnerable = false;
-        for (BleichenbacherWorkflowType bbWorkflowType : BleichenbacherWorkflowType.values()) {
-            bleichenbacherConfig.setWorkflowType(bbWorkflowType);
-            LOGGER.debug("Testing: " + bbWorkflowType);
-            BleichenbacherAttacker attacker = new BleichenbacherAttacker(bleichenbacherConfig, scannerConfig.createConfig(), getParallelExecutor());
-            EqualityError errorType = attacker.getEqualityError();
-            Boolean tempVulnerable;
-            if (errorType == null) {
-                tempVulnerable = null;
-            } else if (errorType != EqualityError.NONE) {
-                tempVulnerable = true;
-                vulnerable |= tempVulnerable;
-            } else {
-                tempVulnerable = false;
-            }
-            resultList.add(new BleichenbacherTestResult(tempVulnerable, bleichenbacherConfig.getType(), bbWorkflowType, attacker.getFingerprintPairList(), errorType));
->>>>>>> a943739b
         }
     }
 
