/**
 * TLS-Scanner - A TLS Configuration Analysistool based on TLS-Attacker
 *
 * Copyright 2014-2017 Ruhr University Bochum / Hackmanit GmbH
 *
 * Licensed under Apache License 2.0
 * http://www.apache.org/licenses/LICENSE-2.0
 */
package de.rub.nds.tlsscanner.probe.certificate;

import de.rub.nds.tlsattacker.core.constants.HashAlgorithm;
import de.rub.nds.tlsattacker.core.constants.SignatureAlgorithm;
import de.rub.nds.tlsscanner.config.ScannerConfig;
import de.rub.nds.tlsscanner.report.check.CheckType;
import de.rub.nds.tlsscanner.report.check.TLSCheck;
import java.util.Date;
import java.util.LinkedList;
import java.util.List;
import org.bouncycastle.asn1.x509.Certificate;


/**
 *
 * @author Robert Merget - robert.merget@rub.de
 */
public class CertificateJudger {

    private final Certificate certificate;
    private final String domainName;
    private final CertificateReport report;
    private final ScannerConfig config;

    public CertificateJudger(Certificate certificate, ScannerConfig config, CertificateReport report) {
        this.certificate = certificate;
        this.config = config;
        this.domainName = config.createConfig().getSniHostname();
        this.report = report;
    }

    public List<TLSCheck> getChecks() {
        List<TLSCheck> tlsCheckList = new LinkedList<>();
        boolean receivedCertificate = (certificate != null);
        tlsCheckList
<<<<<<< HEAD
                .add(new TLSCheck(!receivedCertificate, CheckType.CERTIFICATE_NOT_SENT_BY_SERVER, config.getLanguage(), 10));
=======
                .add(new TLSCheck(!receivedCertificate, CheckType.CERTIFICATE_SENT_BY_SERVER));
>>>>>>> 294d24e5
        if (!receivedCertificate) {
            return tlsCheckList;
        }
        // tlsCheckList.add(checkCertificateRevoked());
        tlsCheckList.add(checkExpired());
        tlsCheckList.add(checkNotYetValid());
        tlsCheckList.add(checkHashAlgorithm());
        tlsCheckList.add(checkSignAlgorithm());
        // tlsCheckList.add(checkDomainNameMatch());
        // tlsCheckList.add(checkCertificateTrusted());
        // tlsCheckList.add(checkSelfSigned());
        // tlsCheckList.add(checkBlacklistedKey());

        return tlsCheckList;
    }

    public TLSCheck checkExpired() {
        boolean result = isCertificateExpired(report);
<<<<<<< HEAD
        return new TLSCheck(result, CheckType.CERTIFICATE_EXPIRED, config.getLanguage(),10);
=======
        return new TLSCheck(result, CheckType.CERTIFICATE_EXPIRED);
>>>>>>> 294d24e5
    }

    public TLSCheck checkNotYetValid() {
        boolean result = isCertificateValidYet(report);
<<<<<<< HEAD
        return new TLSCheck(result, CheckType.CERTIFICATE_NOT_VALID_YET, config.getLanguage(),10);
=======
        return new TLSCheck(result, CheckType.CERTIFICATE_NOT_VALID_YET);
>>>>>>> 294d24e5
    }

    public TLSCheck checkCertificateRevoked() {
        boolean result = isRevoked(certificate);
<<<<<<< HEAD
        return new TLSCheck(result, CheckType.CERTIFICATE_REVOKED, config.getLanguage(),10);
=======
        return new TLSCheck(result, CheckType.CERTIFICATE_REVOKED);
>>>>>>> 294d24e5
    }

    private TLSCheck checkHashAlgorithm() {
        boolean result = isWeakHashAlgo(report);
<<<<<<< HEAD
        return new TLSCheck(result, CheckType.CERTIFICATE_WEAK_HASH_FUNCTION, config.getLanguage(),7);
=======
        return new TLSCheck(result, CheckType.CERTIFICATE_WEAK_HASH_FUNCTION);
>>>>>>> 294d24e5
    }

    private TLSCheck checkSignAlgorithm() {
        boolean result = isWeakSigAlgo(report);
<<<<<<< HEAD
        return new TLSCheck(result, CheckType.CERTIFICATE_WEAK_SIGN_ALGORITHM, config.getLanguage(),10);
=======
        return new TLSCheck(result, CheckType.CERTIFICATE_WEAK_SIGN_ALGORITHM);
>>>>>>> 294d24e5
    }

    public boolean isWeakHashAlgo(CertificateReport report) {
        HashAlgorithm algo = report.getSignatureAndHashAlgorithm().getHashAlgorithm();
        return algo == HashAlgorithm.MD5 || algo == HashAlgorithm.NONE || algo == HashAlgorithm.SHA1;
    }

    public boolean isWeakSigAlgo(CertificateReport report) {
        SignatureAlgorithm algo = report.getSignatureAndHashAlgorithm().getSignatureAlgorithm();
        return algo == SignatureAlgorithm.ANONYMOUS; // TODO is this weak?
    }

    public boolean isWeakKey(CertificateReport report) {
        return report.getWeakDebianKey() == Boolean.TRUE;
    }

    public boolean isCertificateExpired(CertificateReport report) {
        return !report.getValidTo().after(new Date(System.currentTimeMillis()));
    }

    public boolean isCertificateValidYet(CertificateReport report) {
        return !report.getValidFrom().before(new Date(System.currentTimeMillis()));
    }

    public boolean isRevoked(Certificate certificate) {
        // TODO
        return false;
    }

    public boolean domainNameDoesNotMatch(Certificate certificate, String domainName) {
        // TODO
        return false;
    }

    private boolean isNotTrusted(Certificate certificate) {
        // TODO
        return false;
    }

    private boolean isSelfSigned(Certificate certificate) {
        return false;

    }

    private TLSCheck checkDomainNameMatch() {
        // if (domainNameDoesNotMatch(certificate, domainName)) {
        // tlsCheckList.add(new ConfigurationFlaw("Domain nicht zulässig",
        // FlawLevel.FATAL,
        // "Das eingesetzte Zertifikat ist für die gescannte Domain nicht gültig.",
        // "Beantrage sie ein neues Zertifikat welches ebenfalls für die Domain "
        // + domainName
        // + " gültig ist."));
        // }
        return null;
    }

    private TLSCheck checkCertificateTrusted() {
        // if (isNotTrusted(certificate)) {
        // tlsCheckList.add(new
        // ConfigurationFlaw("Zertifikat nicht vertrauenswürdig",
        // FlawLevel.FATAL,
        // "Dem Eingesetzten Zertifikat wird nicht vertraut",
        // "Beantrage sie ein neues Zertifikat welchem Vertraut werden kann."));
        // }
        return null;
    }

    private TLSCheck checkSelfSigned() {
        // if (isSelfSigned(certificate)) {
        // tlsCheckList
        // .add(new ConfigurationFlaw(
        // "Zertifikat ist selbst signiert",
        // FlawLevel.FATAL,
        // "Das eingesetzte Zertifikat legitimiert sich selbst. Besucher ihrer Seite können die Validität dieses Zertifikats nicht überprüfen.",
        // "Beantragen sie ein Zertifikat bei einer vertrauenswürdigen Zertifizierungsstelle."));
        // }
        return null;
    }

    private TLSCheck checkBlacklistedKey() {
        // if (isWeakKey(report)) {
        // tlsCheckList.add(new ConfigurationFlaw(domainName, FlawLevel.FATAL,
        // domainName, domainName));
        // }
        return null;
    }
}<|MERGE_RESOLUTION|>--- conflicted
+++ resolved
@@ -41,11 +41,7 @@
         List<TLSCheck> tlsCheckList = new LinkedList<>();
         boolean receivedCertificate = (certificate != null);
         tlsCheckList
-<<<<<<< HEAD
-                .add(new TLSCheck(!receivedCertificate, CheckType.CERTIFICATE_NOT_SENT_BY_SERVER, config.getLanguage(), 10));
-=======
-                .add(new TLSCheck(!receivedCertificate, CheckType.CERTIFICATE_SENT_BY_SERVER));
->>>>>>> 294d24e5
+                .add(new TLSCheck(!receivedCertificate, CheckType.CERTIFICATE_NOT_SENT_BY_SERVER, 10));
         if (!receivedCertificate) {
             return tlsCheckList;
         }
@@ -64,47 +60,27 @@
 
     public TLSCheck checkExpired() {
         boolean result = isCertificateExpired(report);
-<<<<<<< HEAD
-        return new TLSCheck(result, CheckType.CERTIFICATE_EXPIRED, config.getLanguage(),10);
-=======
-        return new TLSCheck(result, CheckType.CERTIFICATE_EXPIRED);
->>>>>>> 294d24e5
+        return new TLSCheck(result, CheckType.CERTIFICATE_EXPIRED, 10);
     }
 
     public TLSCheck checkNotYetValid() {
         boolean result = isCertificateValidYet(report);
-<<<<<<< HEAD
-        return new TLSCheck(result, CheckType.CERTIFICATE_NOT_VALID_YET, config.getLanguage(),10);
-=======
-        return new TLSCheck(result, CheckType.CERTIFICATE_NOT_VALID_YET);
->>>>>>> 294d24e5
+        return new TLSCheck(result, CheckType.CERTIFICATE_NOT_VALID_YET, 10);
     }
 
     public TLSCheck checkCertificateRevoked() {
         boolean result = isRevoked(certificate);
-<<<<<<< HEAD
-        return new TLSCheck(result, CheckType.CERTIFICATE_REVOKED, config.getLanguage(),10);
-=======
-        return new TLSCheck(result, CheckType.CERTIFICATE_REVOKED);
->>>>>>> 294d24e5
+        return new TLSCheck(result, CheckType.CERTIFICATE_REVOKED, 10);
     }
 
     private TLSCheck checkHashAlgorithm() {
         boolean result = isWeakHashAlgo(report);
-<<<<<<< HEAD
-        return new TLSCheck(result, CheckType.CERTIFICATE_WEAK_HASH_FUNCTION, config.getLanguage(),7);
-=======
-        return new TLSCheck(result, CheckType.CERTIFICATE_WEAK_HASH_FUNCTION);
->>>>>>> 294d24e5
+        return new TLSCheck(result, CheckType.CERTIFICATE_WEAK_HASH_FUNCTION, 7);
     }
 
     private TLSCheck checkSignAlgorithm() {
         boolean result = isWeakSigAlgo(report);
-<<<<<<< HEAD
-        return new TLSCheck(result, CheckType.CERTIFICATE_WEAK_SIGN_ALGORITHM, config.getLanguage(),10);
-=======
-        return new TLSCheck(result, CheckType.CERTIFICATE_WEAK_SIGN_ALGORITHM);
->>>>>>> 294d24e5
+        return new TLSCheck(result, CheckType.CERTIFICATE_WEAK_SIGN_ALGORITHM, 10);
     }
 
     public boolean isWeakHashAlgo(CertificateReport report) {
