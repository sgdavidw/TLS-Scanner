--- conflicted
+++ resolved
@@ -40,13 +40,7 @@
             InvalidCurveAttackConfig invalidCurveAttackConfig = new InvalidCurveAttackConfig(getScannerConfig().getGeneralDelegate());
             ClientDelegate delegate = (ClientDelegate) invalidCurveAttackConfig.getDelegate(ClientDelegate.class);
             delegate.setHost(getScannerConfig().getClientDelegate().getHost());
-<<<<<<< HEAD
             InvalidCurveAttacker attacker = new InvalidCurveAttacker(invalidCurveAttackConfig, invalidCurveAttackConfig.createConfig());
-=======
-            StarttlsDelegate starttlsDelegate = (StarttlsDelegate) invalidCurveAttackConfig.getDelegate(StarttlsDelegate.class);
-            starttlsDelegate.setStarttlsType(getScannerConfig().getStarttlsDelegate().getStarttlsType());
-            InvalidCurveAttacker attacker = new InvalidCurveAttacker(invalidCurveAttackConfig);
->>>>>>> b6b92274
             vulnerableClassic = attacker.isVulnerable();
         }
         if (supportsEphemeral == null || supportsEphemeral == null) {
@@ -54,13 +48,7 @@
             invalidCurveAttackConfig.setEphemeral(true);
             ClientDelegate delegate = (ClientDelegate) invalidCurveAttackConfig.getDelegate(ClientDelegate.class);
             delegate.setHost(getScannerConfig().getClientDelegate().getHost());
-<<<<<<< HEAD
             InvalidCurveAttacker attacker = new InvalidCurveAttacker(invalidCurveAttackConfig, invalidCurveAttackConfig.createConfig());
-=======
-            StarttlsDelegate starttlsDelegate = (StarttlsDelegate) invalidCurveAttackConfig.getDelegate(StarttlsDelegate.class);
-            starttlsDelegate.setStarttlsType(getScannerConfig().getStarttlsDelegate().getStarttlsType());
-            InvalidCurveAttacker attacker = new InvalidCurveAttacker(invalidCurveAttackConfig);
->>>>>>> b6b92274
             vulnerableEphemeral = attacker.isVulnerable();
         }
         if (!getScannerConfig().isImplementation()) {
