/**
 * TLS-Scanner - A TLS configuration and analysis tool based on TLS-Attacker.
 *
 * Copyright 2017-2019 Ruhr University Bochum / Hackmanit GmbH
 *
 * Licensed under Apache License 2.0
 * http://www.apache.org/licenses/LICENSE-2.0
 */
package de.rub.nds.tlsscanner.probe;

import de.rub.nds.tlsscanner.constants.ProbeType;
import de.rub.nds.tlsattacker.attacks.config.TLSPoodleCommandConfig;
import de.rub.nds.tlsattacker.attacks.impl.TLSPoodleAttacker;
import de.rub.nds.tlsattacker.core.config.delegate.ClientDelegate;
import de.rub.nds.tlsattacker.core.config.delegate.StarttlsDelegate;
import de.rub.nds.tlsattacker.core.workflow.ParallelExecutor;
import de.rub.nds.tlsscanner.config.ScannerConfig;
import de.rub.nds.tlsscanner.rating.TestResult;
import de.rub.nds.tlsscanner.report.AnalyzedProperty;
import de.rub.nds.tlsscanner.report.SiteReport;
import de.rub.nds.tlsscanner.report.result.ProbeResult;
import de.rub.nds.tlsscanner.report.result.TlsPoodleResult;

/**
 *
 * @author Robert Merget - robert.merget@rub.de
 */
public class TlsPoodleProbe extends TlsProbe {

    public TlsPoodleProbe(ScannerConfig config, ParallelExecutor parallelExecutor) {
        super(parallelExecutor, ProbeType.TLS_POODLE, config, 8);
    }

    @Override
    public ProbeResult executeTest() {
<<<<<<< HEAD
        try {
            TLSPoodleCommandConfig poodleCommandConfig = new TLSPoodleCommandConfig(getScannerConfig().getGeneralDelegate());
            ClientDelegate delegate = (ClientDelegate) poodleCommandConfig.getDelegate(ClientDelegate.class);
            delegate.setHost(getScannerConfig().getClientDelegate().getHost());
            StarttlsDelegate starttlsDelegate = (StarttlsDelegate) poodleCommandConfig.getDelegate(StarttlsDelegate.class);
            starttlsDelegate.setStarttlsType(scannerConfig.getStarttlsDelegate().getStarttlsType());
            TLSPoodleAttacker attacker = new TLSPoodleAttacker(poodleCommandConfig, poodleCommandConfig.createConfig());
            Boolean vulnerable = attacker.isVulnerable();
            return new TlsPoodleResult(vulnerable == true ? TestResult.TRUE : TestResult.FALSE);
        } catch (Exception e) {
            return new TlsPoodleResult(TestResult.ERROR_DURING_TEST);
        }
=======
        TLSPoodleCommandConfig poodleCommandConfig = new TLSPoodleCommandConfig(getScannerConfig().getGeneralDelegate());
        ClientDelegate delegate = (ClientDelegate) poodleCommandConfig.getDelegate(ClientDelegate.class);
        delegate.setHost(getScannerConfig().getClientDelegate().getHost());
        delegate.setSniHostname(getScannerConfig().getClientDelegate().getSniHostname());
        StarttlsDelegate starttlsDelegate = (StarttlsDelegate) poodleCommandConfig.getDelegate(StarttlsDelegate.class);
        starttlsDelegate.setStarttlsType(scannerConfig.getStarttlsDelegate().getStarttlsType());
        TLSPoodleAttacker attacker = new TLSPoodleAttacker(poodleCommandConfig, poodleCommandConfig.createConfig());
        Boolean vulnerable = attacker.isVulnerable();
        return new TlsPoodleResult(vulnerable);
>>>>>>> a943739b
    }

    @Override
    public boolean canBeExecuted(SiteReport report) {
        return report.getResult(AnalyzedProperty.SUPPORTS_BLOCK_CIPHERS) == TestResult.TRUE;
    }

    @Override
    public void adjustConfig(SiteReport report) {
    }

    @Override
    public ProbeResult getCouldNotExecuteResult() {
        return new TlsPoodleResult(TestResult.COULD_NOT_TEST);
    }
}<|MERGE_RESOLUTION|>--- conflicted
+++ resolved
@@ -33,11 +33,11 @@
 
     @Override
     public ProbeResult executeTest() {
-<<<<<<< HEAD
         try {
             TLSPoodleCommandConfig poodleCommandConfig = new TLSPoodleCommandConfig(getScannerConfig().getGeneralDelegate());
             ClientDelegate delegate = (ClientDelegate) poodleCommandConfig.getDelegate(ClientDelegate.class);
             delegate.setHost(getScannerConfig().getClientDelegate().getHost());
+            delegate.setSniHostname(getScannerConfig().getClientDelegate().getSniHostname());
             StarttlsDelegate starttlsDelegate = (StarttlsDelegate) poodleCommandConfig.getDelegate(StarttlsDelegate.class);
             starttlsDelegate.setStarttlsType(scannerConfig.getStarttlsDelegate().getStarttlsType());
             TLSPoodleAttacker attacker = new TLSPoodleAttacker(poodleCommandConfig, poodleCommandConfig.createConfig());
@@ -46,17 +46,6 @@
         } catch (Exception e) {
             return new TlsPoodleResult(TestResult.ERROR_DURING_TEST);
         }
-=======
-        TLSPoodleCommandConfig poodleCommandConfig = new TLSPoodleCommandConfig(getScannerConfig().getGeneralDelegate());
-        ClientDelegate delegate = (ClientDelegate) poodleCommandConfig.getDelegate(ClientDelegate.class);
-        delegate.setHost(getScannerConfig().getClientDelegate().getHost());
-        delegate.setSniHostname(getScannerConfig().getClientDelegate().getSniHostname());
-        StarttlsDelegate starttlsDelegate = (StarttlsDelegate) poodleCommandConfig.getDelegate(StarttlsDelegate.class);
-        starttlsDelegate.setStarttlsType(scannerConfig.getStarttlsDelegate().getStarttlsType());
-        TLSPoodleAttacker attacker = new TLSPoodleAttacker(poodleCommandConfig, poodleCommandConfig.createConfig());
-        Boolean vulnerable = attacker.isVulnerable();
-        return new TlsPoodleResult(vulnerable);
->>>>>>> a943739b
     }
 
     @Override
