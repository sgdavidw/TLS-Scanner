/**
 * TLS-Scanner - A TLS Configuration Analysistool based on TLS-Attacker
 *
 * Copyright 2014-2017 Ruhr University Bochum / Hackmanit GmbH
 *
 * Licensed under Apache License 2.0
 * http://www.apache.org/licenses/LICENSE-2.0
 */
package de.rub.nds.tlsscanner.probe;

import de.rub.nds.tlsscanner.constants.ProbeType;
import de.rub.nds.tlsattacker.core.config.Config;
import de.rub.nds.tlsattacker.core.constants.CipherSuite;
import de.rub.nds.tlsattacker.core.constants.HandshakeMessageType;
import de.rub.nds.tlsattacker.core.constants.NamedGroup;
import de.rub.nds.tlsattacker.core.constants.ProtocolVersion;
import de.rub.nds.tlsattacker.core.constants.SignatureAndHashAlgorithm;
import de.rub.nds.tlsattacker.core.exceptions.WorkflowExecutionException;
import de.rub.nds.tlsattacker.core.protocol.message.SSL2ClientHelloMessage;
import de.rub.nds.tlsattacker.core.protocol.message.SSL2ServerHelloMessage;
import de.rub.nds.tlsattacker.core.record.layer.RecordLayerType;
import de.rub.nds.tlsattacker.core.state.State;
import de.rub.nds.tlsattacker.core.workflow.ParallelExecutor;
import de.rub.nds.tlsattacker.core.workflow.WorkflowExecutor;
import de.rub.nds.tlsattacker.core.workflow.WorkflowExecutorFactory;
import de.rub.nds.tlsattacker.core.workflow.WorkflowTrace;
import de.rub.nds.tlsattacker.core.workflow.WorkflowTraceUtil;
import de.rub.nds.tlsattacker.core.workflow.action.ReceiveAction;
import de.rub.nds.tlsattacker.core.workflow.action.SendAction;
import de.rub.nds.tlsattacker.core.workflow.action.executor.WorkflowExecutorType;
import de.rub.nds.tlsattacker.core.workflow.factory.WorkflowTraceType;
import de.rub.nds.tlsscanner.config.ScannerConfig;
import de.rub.nds.tlsscanner.report.SiteReport;
import de.rub.nds.tlsscanner.report.result.ProbeResult;
import de.rub.nds.tlsscanner.report.result.ProtocolVersionResult;
import java.util.Arrays;
import java.util.LinkedList;
import java.util.List;

/**
 *
 * @author Robert Merget - robert.merget@rub.de
 */
public class ProtocolVersionProbe extends TlsProbe {

    private List<ProtocolVersion> toTestList;

    public ProtocolVersionProbe(ScannerConfig config, ParallelExecutor parallelExecutor) {
        super(parallelExecutor, ProbeType.PROTOCOL_VERSION, config, 0);
        toTestList = new LinkedList<>();
        toTestList.add(ProtocolVersion.SSL2);
        toTestList.add(ProtocolVersion.SSL3);
        toTestList.add(ProtocolVersion.TLS10);
        toTestList.add(ProtocolVersion.TLS11);
        toTestList.add(ProtocolVersion.TLS12);
    }

    @Override
    public ProbeResult executeTest() {
        List<ProtocolVersion> supportedVersionList = new LinkedList<>();
        List<ProtocolVersion> unsupportedVersionList = new LinkedList<>();
        for (ProtocolVersion version : toTestList) {
            if (isProtocolVersionSupported(version, false)) {
                supportedVersionList.add(version);
            } else {
                unsupportedVersionList.add(version);
            }
        }
        if (supportedVersionList.isEmpty()) {
            unsupportedVersionList = new LinkedList<>();
            for (ProtocolVersion version : toTestList) {
                if (isProtocolVersionSupported(version, true)) {
                    supportedVersionList.add(version);
                } else {
                    unsupportedVersionList.add(version);
                }
            }
        }
        return new ProtocolVersionResult(supportedVersionList, unsupportedVersionList);
    }

    public boolean isProtocolVersionSupported(ProtocolVersion toTest, boolean intolerance) {
        if (toTest == ProtocolVersion.SSL2) {
            return isSSL2Supported();
        }
        Config tlsConfig = getScannerConfig().createConfig();
        List<CipherSuite> cipherSuites = new LinkedList<>();
        if (intolerance) {
            cipherSuites.addAll(CipherSuite.getImplemented());
        } else {
            cipherSuites.addAll(Arrays.asList(CipherSuite.values()));
            cipherSuites.remove(CipherSuite.TLS_FALLBACK_SCSV);
            cipherSuites.remove(CipherSuite.TLS_EMPTY_RENEGOTIATION_INFO_SCSV);
        }
        tlsConfig.setDefaultSelectedProtocolVersion(toTest);
        tlsConfig.setQuickReceive(true);
        tlsConfig.setDefaultClientSupportedCiphersuites(cipherSuites);
        tlsConfig.setHighestProtocolVersion(toTest);
        tlsConfig.setEnforceSettings(false);
        tlsConfig.setEarlyStop(true);
        tlsConfig.setStopRecievingAfterFatal(true);
        tlsConfig.setStopActionsAfterFatal(true);
        tlsConfig.setWorkflowTraceType(WorkflowTraceType.SHORT_HELLO);
        if (toTest == ProtocolVersion.SSL2) {
            // Dont send extensions if we are in sslv2
            tlsConfig.setAddECPointFormatExtension(false);
            tlsConfig.setAddEllipticCurveExtension(false);
            tlsConfig.setAddHeartbeatExtension(false);
            tlsConfig.setAddMaxFragmentLengthExtension(false);
            tlsConfig.setAddServerNameIndicationExtension(false);
            tlsConfig.setAddSignatureAndHashAlgorithmsExtension(false);
        } else {
            tlsConfig.setAddServerNameIndicationExtension(true);
            tlsConfig.setAddECPointFormatExtension(true);
            tlsConfig.setAddEllipticCurveExtension(true);
            tlsConfig.setAddSignatureAndHashAlgorithmsExtension(true);
        }
        List<NamedGroup> namedGroups = Arrays.asList(NamedGroup.values());

        tlsConfig.setDefaultClientNamedGroups(namedGroups);
        State state = new State(tlsConfig);
        WorkflowExecutor workflowExecutor = WorkflowExecutorFactory.createWorkflowExecutor(WorkflowExecutorType.DEFAULT,
                state);
        try {
            workflowExecutor.executeWorkflow();
        } catch (WorkflowExecutionException ex) {
            LOGGER.debug(ex);
        }
        if (!WorkflowTraceUtil.didReceiveMessage(HandshakeMessageType.SERVER_HELLO, state.getWorkflowTrace())) {
            LOGGER.debug("Did not receive ServerHello Message");
            LOGGER.debug(state.getWorkflowTrace().toString());
            return false;
        } else {
            LOGGER.debug("Received ServerHelloMessage");
            LOGGER.debug(state.getWorkflowTrace().toString());
            LOGGER.debug("Selected Version:" + state.getTlsContext().getSelectedProtocolVersion().name());
            return state.getTlsContext().getSelectedProtocolVersion() == toTest;
        }
    }

    private boolean isSSL2Supported() {
        Config tlsConfig = getScannerConfig().createConfig();
        tlsConfig.setHighestProtocolVersion(ProtocolVersion.SSL2);
        tlsConfig.setEnforceSettings(true);
        tlsConfig.setQuickReceive(true);
        tlsConfig.setEarlyStop(true);
        tlsConfig.setStopActionsAfterFatal(true);
        tlsConfig.setRecordLayerType(RecordLayerType.BLOB);
        WorkflowTrace trace = new WorkflowTrace();
        trace.addTlsAction(new SendAction(new SSL2ClientHelloMessage(tlsConfig)));
        trace.addTlsAction(new ReceiveAction(new SSL2ServerHelloMessage(tlsConfig)));
        State state = new State(tlsConfig, trace);
        WorkflowExecutor executor = WorkflowExecutorFactory.createWorkflowExecutor(WorkflowExecutorType.DEFAULT, state);
        executor.executeWorkflow();
        return trace.executedAsPlanned();
    }

<<<<<<< HEAD
    private boolean isTls13Supported(ProtocolVersion toTest) {
        Config tlsConfig = getScannerConfig().createConfig();
        tlsConfig.setQuickReceive(true);
        tlsConfig.setDefaultClientSupportedCiphersuites(getTls13Suite());
        tlsConfig.setHighestProtocolVersion(toTest);
        tlsConfig.setSupportedVersions(toTest);
        tlsConfig.setEnforceSettings(false);
        tlsConfig.setEarlyStop(true);
        tlsConfig.setStopRecievingAfterFatal(true);
        tlsConfig.setStopActionsAfterFatal(true);
        tlsConfig.setWorkflowTraceType(WorkflowTraceType.SHORT_HELLO);
        tlsConfig.setDefaultClientNamedGroups(NamedGroup.ECDH_X25519, NamedGroup.SECP256R1, NamedGroup.SECP384R1, NamedGroup.SECP521R1, NamedGroup.ECDH_X448);
        //TODO add support for named groups
        tlsConfig.setAddECPointFormatExtension(false);
        tlsConfig.setAddEllipticCurveExtension(true);
        tlsConfig.setAddSignatureAndHashAlgorithmsExtension(true);
        tlsConfig.setAddSupportedVersionsExtension(true);
        tlsConfig.setAddKeyShareExtension(true);
        tlsConfig.setAddServerNameIndicationExtension(true);
        tlsConfig.setUseFreshRandom(true);
        tlsConfig.setSupportedSignatureAndHashAlgorithms(getTls13SignatureAndHashAlgorithms());
        State state = new State(tlsConfig);
        WorkflowExecutor workflowExecutor = WorkflowExecutorFactory.createWorkflowExecutor(WorkflowExecutorType.DEFAULT,
                state);
        try {
            workflowExecutor.executeWorkflow();
        } catch (WorkflowExecutionException ex) {
            LOGGER.debug(ex);
        }
        if (!WorkflowTraceUtil.didReceiveMessage(HandshakeMessageType.SERVER_HELLO, state.getWorkflowTrace())) {
            LOGGER.debug("Did not receive ServerHello Message");
            LOGGER.debug(state.getWorkflowTrace().toString());
            return false;
        } else {
            LOGGER.debug("Received ServerHelloMessage");
            LOGGER.debug(state.getWorkflowTrace().toString());
            LOGGER.debug("Selected Version:" + state.getTlsContext().getSelectedProtocolVersion().name());
            return state.getTlsContext().getSelectedProtocolVersion() == toTest;
        }
    }

    private List<SignatureAndHashAlgorithm> getTls13SignatureAndHashAlgorithms() {
        List<SignatureAndHashAlgorithm> algos = new LinkedList<>();
        algos.add(SignatureAndHashAlgorithm.RSA_SHA256);
        algos.add(SignatureAndHashAlgorithm.RSA_SHA384);
        algos.add(SignatureAndHashAlgorithm.RSA_SHA512);
        algos.add(SignatureAndHashAlgorithm.ECDSA_SHA256);
        algos.add(SignatureAndHashAlgorithm.ECDSA_SHA384);
        algos.add(SignatureAndHashAlgorithm.ECDSA_SHA512);
        algos.add(SignatureAndHashAlgorithm.RSA_PSS_PSS_SHA256);
        algos.add(SignatureAndHashAlgorithm.RSA_PSS_PSS_SHA384);
        algos.add(SignatureAndHashAlgorithm.RSA_PSS_PSS_SHA512);
        algos.add(SignatureAndHashAlgorithm.RSA_PSS_RSAE_SHA256);
        algos.add(SignatureAndHashAlgorithm.RSA_PSS_RSAE_SHA384);
        algos.add(SignatureAndHashAlgorithm.RSA_PSS_RSAE_SHA512);
        return algos;
    }

    private List<CipherSuite> getTls13Suite() {
        List<CipherSuite> tls13Suites = new LinkedList<>();
        for (CipherSuite suite : CipherSuite.values()) {
            if (suite.isTLS13()) {
                tls13Suites.add(suite);
            }
        }
        return tls13Suites;
    }

=======
>>>>>>> 41ae8310
    @Override
    public boolean shouldBeExecuted(SiteReport report) {
        return true;
    }

    @Override
    public void adjustConfig(SiteReport report) {
    }

    @Override
    public ProbeResult getNotExecutedResult() {
        return null;
    }
}<|MERGE_RESOLUTION|>--- conflicted
+++ resolved
@@ -155,77 +155,6 @@
         return trace.executedAsPlanned();
     }
 
-<<<<<<< HEAD
-    private boolean isTls13Supported(ProtocolVersion toTest) {
-        Config tlsConfig = getScannerConfig().createConfig();
-        tlsConfig.setQuickReceive(true);
-        tlsConfig.setDefaultClientSupportedCiphersuites(getTls13Suite());
-        tlsConfig.setHighestProtocolVersion(toTest);
-        tlsConfig.setSupportedVersions(toTest);
-        tlsConfig.setEnforceSettings(false);
-        tlsConfig.setEarlyStop(true);
-        tlsConfig.setStopRecievingAfterFatal(true);
-        tlsConfig.setStopActionsAfterFatal(true);
-        tlsConfig.setWorkflowTraceType(WorkflowTraceType.SHORT_HELLO);
-        tlsConfig.setDefaultClientNamedGroups(NamedGroup.ECDH_X25519, NamedGroup.SECP256R1, NamedGroup.SECP384R1, NamedGroup.SECP521R1, NamedGroup.ECDH_X448);
-        //TODO add support for named groups
-        tlsConfig.setAddECPointFormatExtension(false);
-        tlsConfig.setAddEllipticCurveExtension(true);
-        tlsConfig.setAddSignatureAndHashAlgorithmsExtension(true);
-        tlsConfig.setAddSupportedVersionsExtension(true);
-        tlsConfig.setAddKeyShareExtension(true);
-        tlsConfig.setAddServerNameIndicationExtension(true);
-        tlsConfig.setUseFreshRandom(true);
-        tlsConfig.setSupportedSignatureAndHashAlgorithms(getTls13SignatureAndHashAlgorithms());
-        State state = new State(tlsConfig);
-        WorkflowExecutor workflowExecutor = WorkflowExecutorFactory.createWorkflowExecutor(WorkflowExecutorType.DEFAULT,
-                state);
-        try {
-            workflowExecutor.executeWorkflow();
-        } catch (WorkflowExecutionException ex) {
-            LOGGER.debug(ex);
-        }
-        if (!WorkflowTraceUtil.didReceiveMessage(HandshakeMessageType.SERVER_HELLO, state.getWorkflowTrace())) {
-            LOGGER.debug("Did not receive ServerHello Message");
-            LOGGER.debug(state.getWorkflowTrace().toString());
-            return false;
-        } else {
-            LOGGER.debug("Received ServerHelloMessage");
-            LOGGER.debug(state.getWorkflowTrace().toString());
-            LOGGER.debug("Selected Version:" + state.getTlsContext().getSelectedProtocolVersion().name());
-            return state.getTlsContext().getSelectedProtocolVersion() == toTest;
-        }
-    }
-
-    private List<SignatureAndHashAlgorithm> getTls13SignatureAndHashAlgorithms() {
-        List<SignatureAndHashAlgorithm> algos = new LinkedList<>();
-        algos.add(SignatureAndHashAlgorithm.RSA_SHA256);
-        algos.add(SignatureAndHashAlgorithm.RSA_SHA384);
-        algos.add(SignatureAndHashAlgorithm.RSA_SHA512);
-        algos.add(SignatureAndHashAlgorithm.ECDSA_SHA256);
-        algos.add(SignatureAndHashAlgorithm.ECDSA_SHA384);
-        algos.add(SignatureAndHashAlgorithm.ECDSA_SHA512);
-        algos.add(SignatureAndHashAlgorithm.RSA_PSS_PSS_SHA256);
-        algos.add(SignatureAndHashAlgorithm.RSA_PSS_PSS_SHA384);
-        algos.add(SignatureAndHashAlgorithm.RSA_PSS_PSS_SHA512);
-        algos.add(SignatureAndHashAlgorithm.RSA_PSS_RSAE_SHA256);
-        algos.add(SignatureAndHashAlgorithm.RSA_PSS_RSAE_SHA384);
-        algos.add(SignatureAndHashAlgorithm.RSA_PSS_RSAE_SHA512);
-        return algos;
-    }
-
-    private List<CipherSuite> getTls13Suite() {
-        List<CipherSuite> tls13Suites = new LinkedList<>();
-        for (CipherSuite suite : CipherSuite.values()) {
-            if (suite.isTLS13()) {
-                tls13Suites.add(suite);
-            }
-        }
-        return tls13Suites;
-    }
-
-=======
->>>>>>> 41ae8310
     @Override
     public boolean shouldBeExecuted(SiteReport report) {
         return true;
