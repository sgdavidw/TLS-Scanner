--- conflicted
+++ resolved
@@ -33,13 +33,7 @@
         PoodleCommandConfig poodleCommandConfig = new PoodleCommandConfig(getScannerConfig().getGeneralDelegate());
         ClientDelegate delegate = (ClientDelegate) poodleCommandConfig.getDelegate(ClientDelegate.class);
         delegate.setHost(getScannerConfig().getClientDelegate().getHost());
-<<<<<<< HEAD
         PoodleAttacker attacker = new PoodleAttacker(poodleCommandConfig, poodleCommandConfig.createConfig());
-=======
-        StarttlsDelegate starttlsDelegate = (StarttlsDelegate) poodleCommandConfig.getDelegate(StarttlsDelegate.class);
-        starttlsDelegate.setStarttlsType(getScannerConfig().getStarttlsDelegate().getStarttlsType());
-        PoodleAttacker attacker = new PoodleAttacker(poodleCommandConfig);
->>>>>>> b6b92274
         Boolean vulnerable = attacker.isVulnerable();
         return new PoodleResult(vulnerable);
     }
