/**
 * TLS-Scanner - A TLS Configuration Analysistool based on TLS-Attacker
 *
 * Copyright 2014-2017 Ruhr University Bochum / Hackmanit GmbH
 *
 * Licensed under Apache License 2.0
 * http://www.apache.org/licenses/LICENSE-2.0
 */
package de.rub.nds.tlsscanner.probe;

import de.rub.nds.tlsattacker.core.util.CertificateFetcher;
import de.rub.nds.tlsattacker.core.workflow.TlsConfig;
import de.rub.nds.tlsattacker.core.workflow.factory.WorkflowTraceType;
import de.rub.nds.tlsscanner.config.ScannerConfig;
import de.rub.nds.tlsscanner.report.ProbeResult;
import de.rub.nds.tlsscanner.report.ResultValue;
import de.rub.nds.tlsscanner.probe.certificate.CertificateJudger;
import de.rub.nds.tlsscanner.probe.certificate.CertificateReport;
import de.rub.nds.tlsscanner.probe.certificate.CertificateReportGenerator;
import de.rub.nds.tlsscanner.report.check.TLSCheck;
import java.util.LinkedList;
import java.util.List;
import org.bouncycastle.crypto.tls.Certificate;

/**
 *
 * @author Robert Merget - robert.merget@rub.de
 */
public class CertificateProbe extends TLSProbe {

    public CertificateProbe(ScannerConfig config) {
        super(ProbeType.CERTIFICATE, config);
    }

    @Override
    public ProbeResult call() {
        TlsConfig tlsConfig = getConfig().createConfig();
        tlsConfig.setQuickReceive(true);
        tlsConfig.setEarlyStop(true);
        tlsConfig.setWorkflowTraceType(WorkflowTraceType.HELLO);
        tlsConfig.setSniHostname(tlsConfig.getHost());
        tlsConfig.setAddServerNameIndicationExtension(true);
        Certificate serverCert = CertificateFetcher.fetchServerCertificate(tlsConfig);
        List<TLSCheck> checkList = new LinkedList<>();
        List<ResultValue> resultList = new LinkedList<>();
        List<CertificateReport> reportList = CertificateReportGenerator.generateReports(serverCert);
        CertificateReport report = CertificateReportGenerator.generateReport(serverCert.getCertificateAt(0));
        CertificateJudger judger = new CertificateJudger(serverCert.getCertificateAt(0), getConfig(), report);
        checkList.addAll(judger.getChecks());
<<<<<<< HEAD
        return new ProbeResult(getProbeName(), "Das Zertifikat ist sicher konfiguriert.", resultList, checkList);
=======
        return new ProbeResult(getType(), resultList, checkList);
>>>>>>> 294d24e5
    }
}<|MERGE_RESOLUTION|>--- conflicted
+++ resolved
@@ -47,10 +47,6 @@
         CertificateReport report = CertificateReportGenerator.generateReport(serverCert.getCertificateAt(0));
         CertificateJudger judger = new CertificateJudger(serverCert.getCertificateAt(0), getConfig(), report);
         checkList.addAll(judger.getChecks());
-<<<<<<< HEAD
-        return new ProbeResult(getProbeName(), "Das Zertifikat ist sicher konfiguriert.", resultList, checkList);
-=======
         return new ProbeResult(getType(), resultList, checkList);
->>>>>>> 294d24e5
     }
 }