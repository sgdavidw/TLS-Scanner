/**
 * TLS-Scanner - A TLS configuration and analysis tool based on TLS-Attacker.
 *
 * Copyright 2017-2019 Ruhr University Bochum / Hackmanit GmbH
 *
 * Licensed under Apache License 2.0
 * http://www.apache.org/licenses/LICENSE-2.0
 */
package de.rub.nds.tlsscanner.probe;

import de.rub.nds.tlsscanner.constants.ProbeType;
import de.rub.nds.tlsscanner.report.result.CertificateResult;
import de.rub.nds.tlsattacker.core.config.Config;
import de.rub.nds.tlsattacker.core.constants.CipherSuite;
import de.rub.nds.tlsattacker.core.constants.NamedGroup;
import de.rub.nds.tlsattacker.core.constants.SignatureAndHashAlgorithm;
import de.rub.nds.tlsattacker.core.util.CertificateFetcher;
import de.rub.nds.tlsattacker.core.workflow.ParallelExecutor;
import de.rub.nds.tlsattacker.core.workflow.factory.WorkflowTraceType;
import de.rub.nds.tlsscanner.config.ScannerConfig;
import de.rub.nds.tlsscanner.probe.certificate.CertificateChain;
import de.rub.nds.tlsscanner.report.result.ProbeResult;
import de.rub.nds.tlsscanner.report.SiteReport;
import java.util.Arrays;
import java.util.LinkedList;
import java.util.List;
import org.bouncycastle.crypto.tls.Certificate;

/**
 *
 * @author Robert Merget - robert.merget@rub.de
 */
public class CertificateProbe extends TlsProbe {

    public CertificateProbe(ScannerConfig config, ParallelExecutor parallelExecutor) {
        super(parallelExecutor, ProbeType.CERTIFICATE, config, 0);
    }

    @Override
    public ProbeResult executeTest() {
        Config tlsConfig = getScannerConfig().createConfig();
        tlsConfig.setQuickReceive(true);
        tlsConfig.setEarlyStop(true);
        tlsConfig.setWorkflowTraceType(WorkflowTraceType.HELLO);
        tlsConfig.setAddSignatureAndHashAlgorithmsExtension(true);
        tlsConfig.setAddServerNameIndicationExtension(true);
        tlsConfig.setAddECPointFormatExtension(true);
        tlsConfig.setAddEllipticCurveExtension(true);
        List<CipherSuite> toTestList = new LinkedList<>();
        toTestList.addAll(Arrays.asList(CipherSuite.values()));
        List<NamedGroup> namedGroups = Arrays.asList(NamedGroup.values());
        tlsConfig.setDefaultClientNamedGroups(namedGroups);
        List<SignatureAndHashAlgorithm> sigHashAlgos = Arrays.asList(SignatureAndHashAlgorithm.values());
        tlsConfig.setSupportedSignatureAndHashAlgorithms(sigHashAlgos);
        toTestList.remove(CipherSuite.TLS_FALLBACK_SCSV);
        toTestList.remove(CipherSuite.TLS_EMPTY_RENEGOTIATION_INFO_SCSV);
        tlsConfig.setDefaultClientSupportedCiphersuites(toTestList);
        tlsConfig.setStopActionsAfterFatal(true);
        Certificate serverCert = CertificateFetcher.fetchServerCertificate(tlsConfig);
<<<<<<< HEAD
        CertificateChain chain = new CertificateChain(serverCert, getScannerConfig().getClientDelegate().getHost());
        return new CertificateResult(chain, serverCert);
=======
        CertificateChain chain = new CertificateChain(serverCert, tlsConfig.getDefaultClientConnection().getHostname());
        return new CertificateResult(getType(), chain, serverCert);
>>>>>>> a943739b
    }

    @Override
    public boolean canBeExecuted(SiteReport report) {
        return true;
    }

    @Override
    public void adjustConfig(SiteReport report) {
    }

    @Override
    public ProbeResult getCouldNotExecuteResult() {
        return new CertificateResult(null, null);
    }
}<|MERGE_RESOLUTION|>--- conflicted
+++ resolved
@@ -57,13 +57,8 @@
         tlsConfig.setDefaultClientSupportedCiphersuites(toTestList);
         tlsConfig.setStopActionsAfterFatal(true);
         Certificate serverCert = CertificateFetcher.fetchServerCertificate(tlsConfig);
-<<<<<<< HEAD
-        CertificateChain chain = new CertificateChain(serverCert, getScannerConfig().getClientDelegate().getHost());
+        CertificateChain chain = new CertificateChain(serverCert, tlsConfig.getDefaultClientConnection().getHostname());
         return new CertificateResult(chain, serverCert);
-=======
-        CertificateChain chain = new CertificateChain(serverCert, tlsConfig.getDefaultClientConnection().getHostname());
-        return new CertificateResult(getType(), chain, serverCert);
->>>>>>> a943739b
     }
 
     @Override
