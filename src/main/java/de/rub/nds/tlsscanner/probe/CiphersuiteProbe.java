--- conflicted
+++ resolved
@@ -159,11 +159,7 @@
 
         boolean supportsMore = false;
         do {
-<<<<<<< HEAD
             Config config = getConfig().createConfig();
-=======
-            TlsConfig config = getConfig().createConfig();
->>>>>>> 8de0c022
             config.setDefaultClientSupportedCiphersuites(listWeSupport);
             config.setHighestProtocolVersion(version);
             config.setEnforceSettings(true);
@@ -174,17 +170,10 @@
             config.setWorkflowTraceType(WorkflowTraceType.SHORT_HELLO);
             config.setQuickReceive(true);
             config.setEarlyStop(true);
+            config.setStopActionsAfterFatal(true);
             List<NamedCurve> namedCurves = new LinkedList<>();
             namedCurves.addAll(Arrays.asList(NamedCurve.values()));
             config.setNamedCurves(namedCurves);
-<<<<<<< HEAD
-            WorkflowTrace trace = new WorkflowTrace();
-            ClientHelloMessage message = new ClientHelloMessage(config);
-            trace.addTlsAction(new SendAction(message));
-            trace.addTlsAction(new ReceiveAction(new ServerHelloMessage()));
-            config.setWorkflowTrace(trace);
-=======
->>>>>>> 8de0c022
             TlsContext tlsContext = new TlsContext(config);
             WorkflowExecutor workflowExecutor = WorkflowExecutorFactory.createWorkflowExecutor(
                     config.getExecutorType(), tlsContext);
