--- conflicted
+++ resolved
@@ -13,14 +13,7 @@
 import de.rub.nds.tlsattacker.core.constants.NamedCurve;
 import de.rub.nds.tlsattacker.core.constants.ProtocolVersion;
 import de.rub.nds.tlsattacker.core.exceptions.WorkflowExecutionException;
-<<<<<<< HEAD
-import de.rub.nds.tlsattacker.core.protocol.message.ArbitraryMessage;
-import de.rub.nds.tlsattacker.core.protocol.message.ClientHelloMessage;
 import de.rub.nds.tlsattacker.core.state.TlsContext;
-=======
-import de.rub.nds.tlsattacker.core.workflow.TlsConfig;
-import de.rub.nds.tlsattacker.core.workflow.TlsContext;
->>>>>>> 8de0c022
 import de.rub.nds.tlsattacker.core.workflow.WorkflowExecutor;
 import de.rub.nds.tlsattacker.core.workflow.WorkflowExecutorFactory;
 import de.rub.nds.tlsattacker.core.workflow.factory.WorkflowTraceType;
@@ -66,13 +59,8 @@
     }
 
     public CipherSuite getSelectedCipherSuite(List<CipherSuite> toTestList) {
-
-<<<<<<< HEAD
         Config tlsConfig = getConfig().createConfig();
-=======
-        TlsConfig tlsConfig = getConfig().createConfig();
         tlsConfig.setEarlyStop(true);
->>>>>>> 8de0c022
         tlsConfig.setDefaultClientSupportedCiphersuites(toTestList);
         tlsConfig.setHighestProtocolVersion(ProtocolVersion.TLS12);
         tlsConfig.setEnforceSettings(true);
@@ -82,19 +70,11 @@
         tlsConfig.setQuickReceive(true);
         tlsConfig.setAddSignatureAndHashAlgrorithmsExtension(true);
         tlsConfig.setWorkflowTraceType(WorkflowTraceType.SHORT_HELLO);
+        tlsConfig.setStopActionsAfterFatal(true);
         List<NamedCurve> namedCurves = Arrays.asList(NamedCurve.values());
 
         tlsConfig.setNamedCurves(namedCurves);
-<<<<<<< HEAD
-        WorkflowTrace trace = new WorkflowTrace();
-        ClientHelloMessage message = new ClientHelloMessage(tlsConfig);
-        trace.addTlsAction(new SendAction(message));
-        trace.addTlsAction(new ReceiveAction(new ArbitraryMessage()));
-        tlsConfig.setWorkflowTrace(trace);
-        TlsContext tlsContext = new TlsContext(tlsConfig);
-=======
         TlsContext context = new TlsContext(tlsConfig);
->>>>>>> 8de0c022
         WorkflowExecutor workflowExecutor = WorkflowExecutorFactory.createWorkflowExecutor(tlsConfig.getExecutorType(),
                 context);
         try {
