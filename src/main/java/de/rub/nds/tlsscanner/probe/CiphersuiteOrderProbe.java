/**
 * TLS-Scanner - A TLS Configuration Analysistool based on TLS-Attacker
 *
 * Copyright 2014-2017 Ruhr University Bochum / Hackmanit GmbH
 *
 * Licensed under Apache License 2.0
 * http://www.apache.org/licenses/LICENSE-2.0
 */
package de.rub.nds.tlsscanner.probe;

import de.rub.nds.tlsattacker.core.constants.CipherSuite;
import de.rub.nds.tlsattacker.core.constants.NamedCurve;
import de.rub.nds.tlsattacker.core.constants.ProtocolVersion;
import de.rub.nds.tlsattacker.core.exceptions.WorkflowExecutionException;
import de.rub.nds.tlsattacker.core.workflow.TlsConfig;
import de.rub.nds.tlsattacker.core.workflow.TlsContext;
import de.rub.nds.tlsattacker.core.workflow.WorkflowExecutor;
import de.rub.nds.tlsattacker.core.workflow.WorkflowExecutorFactory;
import de.rub.nds.tlsattacker.core.workflow.chooser.Chooser;
import de.rub.nds.tlsattacker.core.workflow.chooser.DefaultChooser;
import de.rub.nds.tlsattacker.core.workflow.factory.WorkflowTraceType;
import de.rub.nds.tlsscanner.config.ScannerConfig;
import de.rub.nds.tlsscanner.report.ProbeResult;
import de.rub.nds.tlsscanner.report.ResultValue;
import de.rub.nds.tlsscanner.report.check.CheckType;
import de.rub.nds.tlsscanner.report.check.TLSCheck;
import java.util.Arrays;
import java.util.Collections;
import java.util.LinkedList;
import java.util.List;

/**
 *
 * @author Robert Merget - robert.merget@rub.de
 */
public class CiphersuiteOrderProbe extends TLSProbe {

    public CiphersuiteOrderProbe(ScannerConfig config) {
        super(ProbeType.CIPHERSUITE_ORDER, config);
    }

    @Override
    public ProbeResult call() {
        LOGGER.debug("Starting CipherSuiteOrder Test");

        List<CipherSuite> toTestList = new LinkedList<>();
        toTestList.addAll(Arrays.asList(CipherSuite.values()));
        toTestList.remove(CipherSuite.TLS_FALLBACK_SCSV);
        CipherSuite firstSelectedCipherSuite = getSelectedCipherSuite(toTestList);
        Collections.reverseOrder();
        CipherSuite secondSelectedCipherSuite = getSelectedCipherSuite(toTestList);

        List<ResultValue> resultList = new LinkedList<>();
        resultList.add(new ResultValue("Server Enforces Ciphersuite Order", ""
                + (firstSelectedCipherSuite == secondSelectedCipherSuite)));
        List<TLSCheck> checkList = new LinkedList<>();
        checkList.add(new TLSCheck(firstSelectedCipherSuite != secondSelectedCipherSuite,
<<<<<<< HEAD
                CheckType.CIPHERSUITEORDER_ENFORCED, getConfig().getLanguage(), 1));
        return new ProbeResult(getProbeName(), "Der Server wählt CipherSuites selbst", resultList, checkList);
=======
                CheckType.CIPHERSUITEORDER_ENFORCED));
        return new ProbeResult(getType(), resultList, checkList);
>>>>>>> 294d24e5

    }

    public CipherSuite getSelectedCipherSuite(List<CipherSuite> toTestList) {

        TlsConfig tlsConfig = getConfig().createConfig();
        tlsConfig.setEarlyStop(true);
        tlsConfig.setDefaultClientSupportedCiphersuites(toTestList);
        tlsConfig.setHighestProtocolVersion(ProtocolVersion.TLS12);
        tlsConfig.setEnforceSettings(true);
        tlsConfig.setAddServerNameIndicationExtension(false);
        tlsConfig.setAddECPointFormatExtension(true);
        tlsConfig.setAddEllipticCurveExtension(true);
        tlsConfig.setQuickReceive(true);
        tlsConfig.setAddSignatureAndHashAlgrorithmsExtension(true);
        tlsConfig.setWorkflowTraceType(WorkflowTraceType.SHORT_HELLO);
        List<NamedCurve> namedCurves = Arrays.asList(NamedCurve.values());

        tlsConfig.setNamedCurves(namedCurves);
        TlsContext context = new TlsContext(tlsConfig);
        WorkflowExecutor workflowExecutor = WorkflowExecutorFactory.createWorkflowExecutor(tlsConfig.getExecutorType(),
                context);
        try {
            workflowExecutor.executeWorkflow();
        } catch (WorkflowExecutionException ex) {
            ex.printStackTrace();
        }
        return context.getSelectedCipherSuite();
    }
}<|MERGE_RESOLUTION|>--- conflicted
+++ resolved
@@ -16,8 +16,6 @@
 import de.rub.nds.tlsattacker.core.workflow.TlsContext;
 import de.rub.nds.tlsattacker.core.workflow.WorkflowExecutor;
 import de.rub.nds.tlsattacker.core.workflow.WorkflowExecutorFactory;
-import de.rub.nds.tlsattacker.core.workflow.chooser.Chooser;
-import de.rub.nds.tlsattacker.core.workflow.chooser.DefaultChooser;
 import de.rub.nds.tlsattacker.core.workflow.factory.WorkflowTraceType;
 import de.rub.nds.tlsscanner.config.ScannerConfig;
 import de.rub.nds.tlsscanner.report.ProbeResult;
@@ -55,13 +53,8 @@
                 + (firstSelectedCipherSuite == secondSelectedCipherSuite)));
         List<TLSCheck> checkList = new LinkedList<>();
         checkList.add(new TLSCheck(firstSelectedCipherSuite != secondSelectedCipherSuite,
-<<<<<<< HEAD
-                CheckType.CIPHERSUITEORDER_ENFORCED, getConfig().getLanguage(), 1));
-        return new ProbeResult(getProbeName(), "Der Server wählt CipherSuites selbst", resultList, checkList);
-=======
-                CheckType.CIPHERSUITEORDER_ENFORCED));
+                CheckType.CIPHERSUITEORDER_ENFORCED, 1));
         return new ProbeResult(getType(), resultList, checkList);
->>>>>>> 294d24e5
 
     }
 
